--- conflicted
+++ resolved
@@ -655,14 +655,10 @@
 ; MIT license, sub-dep of openapi-core
 more-itertools: 10.8.0
 ; MIT license
-<<<<<<< HEAD
-cffi: >=2.0.0
-=======
 cffi: >=2.0.0
 ; licence is MIT, but the tool does not detect it
 pyparsing: <4
 ; MIT and APACHE2
 trio: 0.31.0
 ; MIT, as specified in pypi
-zipp: <=3.23.0
->>>>>>> 64776505
+zipp: <=3.23.0