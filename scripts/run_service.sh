#!/bin/bash

set -e  # Exit script on first error

# Check dependencies
command -v git >/dev/null 2>&1 ||
{ echo >&2 "Git is not installed!";
  exit 1
}

command -v poetry >/dev/null 2>&1 ||
{ echo >&2 "Poetry is not installed!";
  exit 1
}


# if the key path is not set, we hard exit
if [ -z "$MAS_KEYPATH" ]; then
    echo "MAS_KEYPATH is not set!"
    exit 1
fi

echo "-----------------------------"
echo "Using keys: $MAS_KEYPATH"

export AGENT_ADDRESS=$(echo -n $(cat $MAS_KEYPATH | jq '.[].address' -r))
export private_key=$(echo -n $(cat $MAS_KEYPATH | jq '.[].private_key' -r))

echo "Agent address: $AGENT_ADDRESS"


# Prompt for agent address, safe address, private key and RPC
[[ -z "${SAFE_CONTRACT_ADDRESS}" ]] && read -p "Enter Safe address: " SAFE_CONTRACT_ADDRESS || SAFE_CONTRACT_ADDRESS="${SAFE_CONTRACT_ADDRESS}"
[[ -z "${RPC_0}" ]] && read -p "Enter a Gnosis RPC that support eth_newFilter: " RPC_0 || RPC_0="${RPC_0}"

# Set environment variables. Tweak these to modify your strategy
export RPC_0="$RPC_0"
export CHAIN_ID=100
export ALL_PARTICIPANTS='["'$AGENT_ADDRESS'"]'
export SAFE_CONTRACT_ADDRESS="$SAFE_CONTRACT_ADDRESS"
# This is the default market creator. Feel free to update with other market creators
export OMEN_CREATORS='["0x89c5cc945dd550BcFfb72Fe42BfF002429F46Fec"]'
export BET_AMOUNT_PER_THRESHOLD_000=0
export BET_AMOUNT_PER_THRESHOLD_010=0
export BET_AMOUNT_PER_THRESHOLD_020=0
export BET_AMOUNT_PER_THRESHOLD_030=0
export BET_AMOUNT_PER_THRESHOLD_040=0
export BET_AMOUNT_PER_THRESHOLD_050=0
export BET_AMOUNT_PER_THRESHOLD_060=30000000000000000
export BET_AMOUNT_PER_THRESHOLD_070=40000000000000000
export BET_AMOUNT_PER_THRESHOLD_080=60000000000000000
export BET_AMOUNT_PER_THRESHOLD_090=80000000000000000
export BET_AMOUNT_PER_THRESHOLD_100=100000000000000000
export BET_THRESHOLD=5000000000000000
export PROMPT_TEMPLATE='With the given question "@{question}" and the `yes` option represented by `@{yes}` and the `no` option represented by `@{no}`, what are the respective probabilities of `p_yes` and `p_no` occurring?'

<<<<<<< HEAD
# This is a tested version that works well, but there is a potential issue with the xDAI to wxDAI swapping. Feel free to replace this with a different version of the service.
service_version=0.1.0
=======
# This is a tested version that works well. Feel free to replace this with a different version of the service.
service_version=0.1.0:bafybeihdl7u6a2khmvpz2iebjgmmxcyd3bpn7rv5dcdduj2wtac2eqrede
>>>>>>> 631b8546

directory="trader/trader_service/abci_build"
if [ -d $directory ]
then
    echo "Detected an existing build. Using this one..."
    cd $directory/..
else
    # Fetch the service
    poetry run autonomy fetch --service eightballer/trader:$service_version --local --alias trader_service
    cd trader_service
    # Build the image
    poetry run autonomy build-image
    cat > keys.json << EOF
[
{
    "address": "$AGENT_ADDRESS",
    "private_key": "$private_key"
}
]
EOF
    # Build the deployment with a single agent
    poetry run autonomy deploy build --n 1 -ltm
fi

# Run the deployment
poetry run autonomy deploy run --build-dir abci_build/<|MERGE_RESOLUTION|>--- conflicted
+++ resolved
@@ -54,13 +54,7 @@
 export BET_THRESHOLD=5000000000000000
 export PROMPT_TEMPLATE='With the given question "@{question}" and the `yes` option represented by `@{yes}` and the `no` option represented by `@{no}`, what are the respective probabilities of `p_yes` and `p_no` occurring?'
 
-<<<<<<< HEAD
-# This is a tested version that works well, but there is a potential issue with the xDAI to wxDAI swapping. Feel free to replace this with a different version of the service.
 service_version=0.1.0
-=======
-# This is a tested version that works well. Feel free to replace this with a different version of the service.
-service_version=0.1.0:bafybeihdl7u6a2khmvpz2iebjgmmxcyd3bpn7rv5dcdduj2wtac2eqrede
->>>>>>> 631b8546
 
 directory="trader/trader_service/abci_build"
 if [ -d $directory ]
