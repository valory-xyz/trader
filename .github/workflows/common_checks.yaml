--- conflicted
+++ resolved
@@ -92,11 +92,7 @@
       - name: Install dependencies
         run: |
           pip install tomte[tox,cli]==0.2.14
-<<<<<<< HEAD
-          pip install 'marshmallow<4.0.0'
-=======
           pip install marshmallow==3.26.1
->>>>>>> 07beab21
 
           # Install `mdspell` for spelling checks
           sudo npm install -g markdown-spellcheck
