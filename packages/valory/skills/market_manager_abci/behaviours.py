--- conflicted
+++ resolved
@@ -42,14 +42,11 @@
     MAX_LOG_SIZE,
     QueryingBehaviour,
 )
-<<<<<<< HEAD
-from packages.valory.skills.market_manager_abci.models import MarketManagerParams
-=======
 from packages.valory.skills.market_manager_abci.models import (
     BenchmarkingMode,
+    MarketManagerParams,
     SharedState,
 )
->>>>>>> 291969fd
 from packages.valory.skills.market_manager_abci.payloads import UpdateBetsPayload
 from packages.valory.skills.market_manager_abci.rounds import (
     MarketManagerAbciApp,
