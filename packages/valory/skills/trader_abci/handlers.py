# -*- coding: utf-8 -*-
# ------------------------------------------------------------------------------
#
#   Copyright 2023-2025 Valory AG
#
#   Licensed under the Apache License, Version 2.0 (the "License");
#   you may not use this file except in compliance with the License.
#   You may obtain a copy of the License at
#
#       http://www.apache.org/licenses/LICENSE-2.0
#
#   Unless required by applicable law or agreed to in writing, software
#   distributed under the License is distributed on an "AS IS" BASIS,
#   WITHOUT WARRANTIES OR CONDITIONS OF ANY KIND, either express or implied.
#   See the License for the specific language governing permissions and
#   limitations under the License.
#
# ------------------------------------------------------------------------------


"""This module contains the handlers for the 'trader_abci' skill."""

import json
from pathlib import Path
<<<<<<< HEAD
from typing import Any, Dict, List, Optional, Union, cast
=======
from typing import Any, Dict, List, Optional
>>>>>>> 63beef5a
from urllib.parse import urlparse

from packages.valory.protocols.http.message import HttpMessage
from packages.valory.skills.abstract_round_abci.handlers import ABCIRoundHandler
from packages.valory.skills.abstract_round_abci.handlers import (
    ContractApiHandler as BaseContractApiHandler,
)
from packages.valory.skills.abstract_round_abci.handlers import (
    LedgerApiHandler as BaseLedgerApiHandler,
)
from packages.valory.skills.abstract_round_abci.handlers import (
    SigningHandler as BaseSigningHandler,
)
from packages.valory.skills.abstract_round_abci.handlers import (
    TendermintHandler as BaseTendermintHandler,
)
from packages.valory.skills.chatui_abci.handlers import (
    DEFAULT_HEADER,
    HTTP_CONTENT_TYPE_MAP,
)
from packages.valory.skills.chatui_abci.handlers import SrrHandler as BaseSrrHandler
from packages.valory.skills.chatui_abci.models import TradingStrategyUI
from packages.valory.skills.chatui_abci.prompts import TradingStrategy
from packages.valory.skills.decision_maker_abci.handlers import (
    HttpHandler as BaseHttpHandler,
)
from packages.valory.skills.decision_maker_abci.handlers import HttpMethod
from packages.valory.skills.decision_maker_abci.handlers import (
    IpfsHandler as BaseIpfsHandler,
)
from packages.valory.skills.funds_manager.behaviours import GET_FUNDS_STATUS_METHOD_NAME
from packages.valory.skills.funds_manager.models import FundRequirements
from packages.valory.skills.mech_interact_abci.handlers import (
    AcnHandler as BaseAcnHandler,
)
from packages.valory.skills.staking_abci.models import StakingParams
from packages.valory.skills.staking_abci.rounds import SynchronizedData
from packages.valory.skills.trader_abci.dialogues import HttpDialogue


TraderHandler = ABCIRoundHandler
SigningHandler = BaseSigningHandler
LedgerApiHandler = BaseLedgerApiHandler
ContractApiHandler = BaseContractApiHandler
TendermintHandler = BaseTendermintHandler
IpfsHandler = BaseIpfsHandler
AcnHandler = BaseAcnHandler
SrrHandler = BaseSrrHandler


PREDICT_AGENT_PROFILE_PATH = "predict-ui-build"


class HttpHandler(BaseHttpHandler):
    """This implements the trader handler."""

    SUPPORTED_PROTOCOL = HttpMessage.protocol_id

    def __init__(self, **kwargs: Any) -> None:
        """Initialize the handler."""
        super().__init__(**kwargs)
        self.handler_url_regex: str = ""
        self.routes: Dict[tuple, list] = {}

    @property
    def staking_synchronized_data(self) -> SynchronizedData:
        """Return the synchronized data."""
        return SynchronizedData(
            db=self.context.state.round_sequence.latest_synchronized_data.db
        )

    @property
    def params(self) -> StakingParams:
        """Return the params."""
        return cast(StakingParams, self.context.params)

    @property
    def agent_ids(self) -> List[int]:
        """Get the agent ids."""
        return json.loads(self.staking_synchronized_data.agent_ids)

    @property
    def funds_status(self) -> FundRequirements:
        """Get the fund status."""
        return self.context.shared_state[GET_FUNDS_STATUS_METHOD_NAME]()

    def setup(self) -> None:
        """Setup the handler."""
        super().setup()
        config_uri_base_hostname = urlparse(
            self.context.params.service_endpoint
        ).hostname

        propel_uri_base_hostname = (
            r"https?:\/\/[a-zA-Z0-9]{16}.agent\.propel\.(staging\.)?autonolas\.tech"
        )

        local_ip_regex = r"192\.168(\.\d{1,3}){2}"

        # Route regexes
        hostname_regex = rf".*({config_uri_base_hostname}|{propel_uri_base_hostname}|{local_ip_regex}|localhost|127.0.0.1|0.0.0.0)(:\d+)?"
        self.handler_url_regex = rf"{hostname_regex}\/.*"

        agent_info_url_regex = rf"{hostname_regex}\/agent-info"

        funds_status_regex = rf"{hostname_regex}\/funds-status"

        static_files_regex = (
            rf"{hostname_regex}\/(.*)"  # New regex for serving static files
        )

        self.routes = {
            **self.routes,  # persisting routes from base class
            (HttpMethod.GET.value, HttpMethod.HEAD.value): [
                *(self.routes[(HttpMethod.GET.value, HttpMethod.HEAD.value)] or []),
                (agent_info_url_regex, self._handle_get_agent_info),
                (
                    funds_status_regex,
                    self._handle_get_funds_status,
                ),
                (
                    static_files_regex,  # Always keep this route last as it is a catch-all for static files
                    self._handle_get_static_file,
                ),
            ],
        }

        self.agent_profile_path = PREDICT_AGENT_PROFILE_PATH

    def _get_content_type(self, file_path: Path) -> str:
        """Get the appropriate content type header based on file extension."""
        return HTTP_CONTENT_TYPE_MAP.get(file_path.suffix.lower(), DEFAULT_HEADER)

    def _get_ui_trading_strategy(
        self, selected_value: Optional[str]
    ) -> TradingStrategyUI:
        """Get the UI trading strategy."""
        if selected_value is None:
            return TradingStrategyUI.BALANCED

        if selected_value == TradingStrategy.BET_AMOUNT_PER_THRESHOLD.value:
            return TradingStrategyUI.BALANCED
        elif selected_value == TradingStrategy.KELLY_CRITERION_NO_CONF.value:
            return TradingStrategyUI.RISKY
        else:
            # mike strat
            return TradingStrategyUI.RISKY

    def _handle_get_agent_info(
        self, http_msg: HttpMessage, http_dialogue: HttpDialogue
    ) -> None:
        """Handle a Http request of verb GET."""
        data = {
            "address": self.context.agent_address,
            "safe_address": self.synchronized_data.safe_contract_address,
            "agent_ids": self.agent_ids,
<<<<<<< HEAD
            "service_id": self.params.on_chain_service_id,
=======
            "service_id": self.staking_synchronized_data.service_id,
            "trading_type": (
                self._get_ui_trading_strategy(
                    self.shared_state.chatui_config.trading_strategy
                )
            ).value,  # note the value call to not return the enum object
>>>>>>> 63beef5a
        }
        self.context.logger.info(f"Sending agent info: {data=}")
        self._send_ok_response(http_msg, http_dialogue, data)

    def _handle_get_static_file(
        self, http_msg: HttpMessage, http_dialogue: HttpDialogue
    ) -> None:
        """
        Handle a HTTP GET request for a static file.

        Implementation borrowed from:
        https://github.com/valory-xyz/optimus/blob/262f14843f171942995acfae8bea85d76fa82926/packages/valory/skills/optimus_abci/handlers.py#L349-L385

        :param http_msg: the HTTP message
        :param http_dialogue: the HTTP dialogue
        """
        try:
            # Extract the requested path from the URL
            requested_path = urlparse(http_msg.url).path.lstrip("/")

            # Construct the file path
            file_path = Path(
                Path(__file__).parent, self.agent_profile_path, requested_path
            )
            # If the file exists and is a file, send it as a response
            if file_path.exists() and file_path.is_file():
                with open(file_path, "rb") as file:
                    file_content = file.read()

                # Get the appropriate content type
                content_type = self._get_content_type(file_path)

                # Send the file content as a response
                self._send_ok_response(
                    http_msg, http_dialogue, file_content, content_type
                )
            else:
                # If the file doesn't exist or is not a file, return the index.html file
                with open(
                    Path(Path(__file__).parent, self.agent_profile_path, "index.html"),
                    "r",
                    encoding="utf-8",
                ) as file:
                    index_html = file.read()

                # Send the HTML response
                self._send_ok_response(http_msg, http_dialogue, index_html)
        except FileNotFoundError:
            self._send_not_found_response(http_msg, http_dialogue)

    def _handle_get_funds_status(
        self, http_msg: HttpMessage, http_dialogue: HttpDialogue
    ) -> None:
        """Handle a fund status request."""
        self._send_ok_response(
            http_msg, http_dialogue, self.funds_status.get_response_body()
        )<|MERGE_RESOLUTION|>--- conflicted
+++ resolved
@@ -22,11 +22,7 @@
 
 import json
 from pathlib import Path
-<<<<<<< HEAD
 from typing import Any, Dict, List, Optional, Union, cast
-=======
-from typing import Any, Dict, List, Optional
->>>>>>> 63beef5a
 from urllib.parse import urlparse
 
 from packages.valory.protocols.http.message import HttpMessage
@@ -183,16 +179,12 @@
             "address": self.context.agent_address,
             "safe_address": self.synchronized_data.safe_contract_address,
             "agent_ids": self.agent_ids,
-<<<<<<< HEAD
             "service_id": self.params.on_chain_service_id,
-=======
-            "service_id": self.staking_synchronized_data.service_id,
             "trading_type": (
                 self._get_ui_trading_strategy(
                     self.shared_state.chatui_config.trading_strategy
                 )
             ).value,  # note the value call to not return the enum object
->>>>>>> 63beef5a
         }
         self.context.logger.info(f"Sending agent info: {data=}")
         self._send_ok_response(http_msg, http_dialogue, data)
