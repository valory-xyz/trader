--- conflicted
+++ resolved
@@ -167,13 +167,9 @@
             "agent_ids": self.agent_ids,
             "service_id": self.staking_synchronized_data.service_id,
             "trading_type": (
-<<<<<<< HEAD
-                self._get_ui_trading_strategy()
-=======
                 self._get_ui_trading_strategy(
                     self.shared_state.chatui_config.trading_strategy
                 )
->>>>>>> b056d7d5
             ).value,  # note the value call to not return the enum object
         }
         self.context.logger.info(f"Sending agent info: {data=}")
