# -*- coding: utf-8 -*-
# ------------------------------------------------------------------------------
#
#   Copyright 2021-2025 Valory AG
#
#   Licensed under the Apache License, Version 2.0 (the "License");
#   you may not use this file except in compliance with the License.
#   You may obtain a copy of the License at
#
#       http://www.apache.org/licenses/LICENSE-2.0
#
#   Unless required by applicable law or agreed to in writing, software
#   distributed under the License is distributed on an "AS IS" BASIS,
#   WITHOUT WARRANTIES OR CONDITIONS OF ANY KIND, either express or implied.
#   See the License for the specific language governing permissions and
#   limitations under the License.
#
# ------------------------------------------------------------------------------

"""This module contains the handler for the 'decision_maker_abci' skill."""

import json
import re
from datetime import datetime
from enum import Enum
from typing import Any, Callable, Dict, Optional, Tuple, cast
from urllib.parse import urlparse

import prometheus_client
from aea.protocols.base import Message
from prometheus_client import CollectorRegistry, Gauge, generate_latest

from packages.valory.connections.http_server.connection import (
    PUBLIC_ID as HTTP_SERVER_PUBLIC_ID,
)
from packages.valory.protocols.http.message import HttpMessage
from packages.valory.protocols.ipfs import IpfsMessage
from packages.valory.skills.abstract_round_abci.handlers import (
    ABCIRoundHandler as BaseABCIRoundHandler,
)
from packages.valory.skills.abstract_round_abci.handlers import AbstractResponseHandler
from packages.valory.skills.abstract_round_abci.handlers import (
    ContractApiHandler as BaseContractApiHandler,
)
from packages.valory.skills.abstract_round_abci.handlers import (
    HttpHandler as BaseHttpHandler,
)
from packages.valory.skills.abstract_round_abci.handlers import (
    LedgerApiHandler as BaseLedgerApiHandler,
)
from packages.valory.skills.abstract_round_abci.handlers import (
    SigningHandler as BaseSigningHandler,
)
from packages.valory.skills.abstract_round_abci.handlers import (
    TendermintHandler as BaseTendermintHandler,
)
from packages.valory.skills.decision_maker_abci.behaviours.base import (
    DecisionMakerBaseBehaviour,
)
from packages.valory.skills.decision_maker_abci.dialogues import (
    HttpDialogue,
    HttpDialogues,
)
from packages.valory.skills.decision_maker_abci.models import SharedState
from packages.valory.skills.decision_maker_abci.rounds import SynchronizedData
from packages.valory.skills.decision_maker_abci.rounds_info import (
    load_rounds_info_with_transitions,
)


ABCIHandler = BaseABCIRoundHandler
SigningHandler = BaseSigningHandler
LedgerApiHandler = BaseLedgerApiHandler
ContractApiHandler = BaseContractApiHandler
TendermintHandler = BaseTendermintHandler


class IpfsHandler(AbstractResponseHandler):
    """IPFS message handler."""

    SUPPORTED_PROTOCOL = IpfsMessage.protocol_id
    allowed_response_performatives = frozenset({IpfsMessage.Performative.IPFS_HASH})
    custom_support_performative = IpfsMessage.Performative.FILES

    @property
    def shared_state(self) -> SharedState:
        """Get the parameters."""
        return cast(SharedState, self.context.state)

    def handle(self, message: IpfsMessage) -> None:
        """
        Implement the reaction to an IPFS message.

        :param message: the message
        :return: None
        """
        self.context.logger.debug(f"Received message: {message}")
        self.shared_state.in_flight_req = False

        if message.performative != self.custom_support_performative:
            return super().handle(message)

        dialogue = self.context.ipfs_dialogues.update(message)
        nonce = dialogue.dialogue_label.dialogue_reference[0]
        callback = self.shared_state.req_to_callback.pop(nonce)
        callback(message, dialogue)


OK_CODE = 200
NOT_FOUND_CODE = 404
BAD_REQUEST_CODE = 400
AVERAGE_PERIOD_SECONDS = 10


class HttpMethod(Enum):
    """Http methods"""

    GET = "get"
    HEAD = "head"
    POST = "post"


class HttpHandler(
    BaseHttpHandler,
):
    """This implements the echo handler."""

    SUPPORTED_PROTOCOL = HttpMessage.protocol_id

    def __init__(self, **kwargs: Any) -> None:
<<<<<<< HEAD
        """Initialize the behaviour."""
        super().__init__(**kwargs)
        self._time_since_last_successful_mech_tx: int = 0

    @property
    def last_successful_mech_tx_ts(self) -> int:
        """Get the time since the last successful mech response in seconds."""
        return self._time_since_last_successful_mech_tx

    @last_successful_mech_tx_ts.setter
    def last_successful_mech_tx_ts(
        self, time_since_last_successful_mech_tx: int
    ) -> None:
        """Set the time since the last successful mech response in seconds."""
        self._time_since_last_successful_mech_tx = time_since_last_successful_mech_tx
=======
        """Initialize the HTTP handler."""
        super().__init__(**kwargs)
        self.handler_url_regex: str = ""
        self.routes: Dict[tuple, list] = {}
        self.json_content_header: str = ""
        self.rounds_info: Dict = {}
>>>>>>> c723e0cc

    def setup(self) -> None:
        """Implement the setup."""
        config_uri_base_hostname = urlparse(
            self.context.params.service_endpoint
        ).hostname

        propel_uri_base_hostname = (
            r"https?:\/\/[a-zA-Z0-9]{16}.agent\.propel\.(staging\.)?autonolas\.tech"
        )

        local_ip_regex = r"192\.168(\.\d{1,3}){2}"

        # Route regexes
        self.hostname_regex = rf".*({config_uri_base_hostname}|{propel_uri_base_hostname}|{local_ip_regex}|localhost|127.0.0.1|0.0.0.0)(:\d+)?"
        self.handler_url_regex = rf"{self.hostname_regex}\/.*"
        health_url_regex = rf"{self.hostname_regex}\/healthcheck"
        metrics_url_regex = rf"{self.hostname_regex}\/metrics"

        # Routes
        self.routes = {
            (HttpMethod.GET.value, HttpMethod.HEAD.value): [
                (health_url_regex, self._handle_get_health),
                (metrics_url_regex, self._handle_get_metrics),
            ],
        }

        self.json_content_header = "Content-Type: application/json\n"

        self.rounds_info = load_rounds_info_with_transitions()

    @property
    def synchronized_data(self) -> SynchronizedData:
        """Return the synchronized data."""
        return SynchronizedData(
            db=self.context.state.round_sequence.latest_synchronized_data.db
        )

    def _get_handler(self, url: str, method: str) -> Tuple[Optional[Callable], Dict]:
        """Check if an url is meant to be handled in this handler

        We expect url to match the pattern {hostname}/.*,
        where hostname is allowed to be localhost, 127.0.0.1 or the service_endpoint's hostname.

        :param url: the url to check
        :param method: the method
        :returns: the handling method if the message is intended to be handled by this handler, None otherwise, and the regex captures
        """
        # Check base url
        if not re.match(self.handler_url_regex, url):
            self.context.logger.info(
                f"The url {url} does not match the DynamicNFT HttpHandler's pattern"
            )
            return None, {}

        # Check if there is a route for this request
        for methods, routes in self.routes.items():
            if method not in methods:
                continue

            for route in routes:
                # Routes are tuples like (route_regex, handle_method)
                m = re.match(route[0], url)
                if m:
                    return route[1], m.groupdict()

        # No route found
        self.context.logger.info(
            f"The message [{method}] {url} is intended for the DynamicNFT HttpHandler but did not match any valid pattern"
        )
        return self._handle_bad_request, {}

    def handle(self, message: Message) -> None:
        """
        Implement the reaction to an envelope.

        :param message: the message
        """
        http_msg = cast(HttpMessage, message)

        # Check if this is a request sent from the http_server skill
        if (
            http_msg.performative != HttpMessage.Performative.REQUEST
            or message.sender != str(HTTP_SERVER_PUBLIC_ID.without_hash())
        ):
            super().handle(message)
            return

        # Check if this message is for this skill. If not, send to super()
        handler, kwargs = self._get_handler(http_msg.url, http_msg.method)
        if not handler:
            super().handle(message)
            return

        # Retrieve dialogues
        http_dialogues = cast(HttpDialogues, self.context.http_dialogues)
        http_dialogue = cast(HttpDialogue, http_dialogues.update(http_msg))

        # Invalid message
        if http_dialogue is None:
            self.context.logger.info(
                "Received invalid http message={}, unidentified dialogue.".format(
                    http_msg
                )
            )
            return

        # Handle message
        self.context.logger.info(
            "Received http request with method={}, url={} and body={!r}".format(
                http_msg.method,
                http_msg.url,
                http_msg.body,
            )
        )
        handler(http_msg, http_dialogue, **kwargs)

    def _handle_bad_request(
        self, http_msg: HttpMessage, http_dialogue: HttpDialogue
    ) -> None:
        """
        Handle a Http bad request.

        :param http_msg: the http message
        :param http_dialogue: the http dialogue
        """
        http_response = http_dialogue.reply(
            performative=HttpMessage.Performative.RESPONSE,
            target_message=http_msg,
            version=http_msg.version,
            status_code=BAD_REQUEST_CODE,
            status_text="Bad request",
            headers=http_msg.headers,
            body=b"",
        )

        # Send response
        self.context.logger.info("Responding with: {}".format(http_response))
        self.context.outbox.put_message(message=http_response)

    def _handle_get_health(
        self, http_msg: HttpMessage, http_dialogue: HttpDialogue
    ) -> None:
        """
        Handle a Http request of verb GET.

        :param http_msg: the http message
        :param http_dialogue: the http dialogue
        """
        seconds_since_last_transition = None
        is_tm_unhealthy = None
        is_transitioning_fast = None
        current_round = None
        rounds = None
        has_required_funds = self._check_required_funds()
        is_receiving_mech_responses = self._check_is_receiving_mech_responses()
        is_staking_kpi_met = self.synchronized_data.is_staking_kpi_met
        staking_status = self.synchronized_data.service_staking_state.name.lower()

        round_sequence = cast(SharedState, self.context.state).round_sequence

        if round_sequence._last_round_transition_timestamp:
            is_tm_unhealthy = cast(
                SharedState, self.context.state
            ).round_sequence.block_stall_deadline_expired

            current_time = datetime.now().timestamp()
            seconds_since_last_transition = current_time - datetime.timestamp(
                round_sequence._last_round_transition_timestamp
            )

            is_transitioning_fast = (
                not is_tm_unhealthy
                and seconds_since_last_transition
                < 2 * self.context.params.reset_pause_duration
            )

        if round_sequence._abci_app:
            current_round = round_sequence._abci_app.current_round.round_id
            rounds = [
                r.round_id for r in round_sequence._abci_app._previous_rounds[-25:]
            ]
            rounds.append(current_round)

        data = {
            "seconds_since_last_transition": seconds_since_last_transition,
            "is_tm_healthy": not is_tm_unhealthy,
            "period": self.synchronized_data.period_count,
            "reset_pause_duration": self.context.params.reset_pause_duration,
            "rounds": rounds,
            "is_transitioning_fast": is_transitioning_fast,
            "agent_health": {
                "is_making_on_chain_transactions": is_receiving_mech_responses,
                "is_staking_kpi_met": is_staking_kpi_met,
                "has_required_funds": has_required_funds,
                "staking_status": staking_status,
            },
            "rounds_info": self.rounds_info,
        }

        self._send_ok_response(http_msg, http_dialogue, data)

    def _send_ok_response(
        self, http_msg: HttpMessage, http_dialogue: HttpDialogue, data: Dict
    ) -> None:
        """Send an OK response with the provided data"""
        http_response = http_dialogue.reply(
            performative=HttpMessage.Performative.RESPONSE,
            target_message=http_msg,
            version=http_msg.version,
            status_code=OK_CODE,
            status_text="Success",
            headers=f"{self.json_content_header}{http_msg.headers}",
            body=json.dumps(data).encode("utf-8"),
        )

        # Send response
        self.context.logger.info("Responding with: {}".format(http_response))
        self.context.outbox.put_message(message=http_response)

    def _send_not_found_response(
        self, http_msg: HttpMessage, http_dialogue: HttpDialogue
    ) -> None:
        """Send an not found response"""
        http_response = http_dialogue.reply(
            performative=HttpMessage.Performative.RESPONSE,
            target_message=http_msg,
            version=http_msg.version,
            status_code=NOT_FOUND_CODE,
            status_text="Not found",
            headers=http_msg.headers,
            body=b"",
        )
        # Send response
        self.context.logger.info("Responding with: {}".format(http_response))
        self.context.outbox.put_message(message=http_response)

    def _check_required_funds(self) -> bool:
        """Check the agent has enough funds."""
        return (
            self.synchronized_data.wallet_balance
            > self.context.params.agent_balance_threshold
        )

    def _check_is_receiving_mech_responses(self) -> bool:
        """Check the agent is making on chain transactions."""
        # Checks the most recent decision receive timestamp, which can only be returned after making a mech call
        # (an on chain transaction)
        return (
            self.synchronized_data.decision_receive_timestamp
            < int(datetime.utcnow().timestamp())
            - self.context.params.expected_mech_response_time
        )

    def _handle_get_metrics(
        self, http_msg: HttpMessage, http_dialogue: HttpDialogue
    ) -> None:
        """Handle the /metrics endpoint."""

        self.set_metrics()
        # Generate the metrics data
        metrics_data = generate_latest(REGISTRY)

        # Create a response with the metrics data
        http_response = http_dialogue.reply(
            performative=HttpMessage.Performative.RESPONSE,
            target_message=http_msg,
            version=http_msg.version,
            status_code=OK_CODE,
            status_text="Success",
            headers=f"Content-Type: {prometheus_client.CONTENT_TYPE_LATEST}\n{http_msg.headers}",
            body=metrics_data,
        )

        # Send response
        self.context.logger.info("Responding with metrics data")
        self.context.outbox.put_message(message=http_response)

    def set_metrics(self) -> None:
        """Set the metrics."""

        agent_address = self.context.agent_address
        safe_address = self.synchronized_data.safe_contract_address
        service_id = self.context.params.on_chain_service_id
        service_owner_address = self.synchronized_data.service_owner_address

        native_balance = DecisionMakerBaseBehaviour.wei_to_native(
            self.synchronized_data.wallet_balance
        )
        olas_balance = DecisionMakerBaseBehaviour.wei_to_native(
            self.synchronized_data.olas_balance
        )
        wxdai_balance = self.synchronized_data.token_balance
        staking_contract_available_slots = (
            self.synchronized_data.available_staking_slots
        )
        staking_state = self.synchronized_data.service_staking_state.value
        time_since_last_successful_mech_tx = (
            self.calculate_time_since_last_successful_mech_tx()
        )
        time_since_last_mech_tx_attempt = (
            self.calculate_time_since_last_mech_tx_attempt()
        )
        n_total_mech_requests = self.synchronized_data.n_mech_requests_this_epoch

        NATIVE_BALANCE_GAUGE.labels(
            agent_address, safe_address, service_id, service_owner_address
        ).set(native_balance)
        OLAS_BALANCE_GAUGE.labels(
            agent_address, safe_address, service_id, service_owner_address
        ).set(olas_balance)
        WXDAI_BALANCE_GAUGE.labels(
            agent_address, safe_address, service_id, service_owner_address
        ).set(wxdai_balance)
        STAKING_CONTRACT_AVAILABLE_SLOTS_GAUGE.labels(
            agent_address, safe_address, service_id, service_owner_address
        ).set(staking_contract_available_slots)
        STAKING_STATE_GAUGE.labels(
            agent_address, safe_address, service_id, service_owner_address
        ).set(staking_state)
        TIME_SINCE_LAST_SUCCESSFUL_MECH_TX_GAUGE.labels(
            agent_address, safe_address, service_id, service_owner_address
        ).set(time_since_last_successful_mech_tx)
        TIME_SINCE_LAST_MECH_TX_ATTEMPT_GAUGE.labels(
            agent_address, safe_address, service_id, service_owner_address
        ).set(time_since_last_mech_tx_attempt)
        TOTAL_MECH_REQUESTS.labels(
            agent_address, safe_address, service_id, service_owner_address
        ).set(n_total_mech_requests)

    def calculate_time_since_last_successful_mech_tx(self) -> int:
        """Calculate the time since the last successful mech transaction (mech response)."""

        mech_tx_ts = self.synchronized_data.decision_receive_timestamp
        now = int(datetime.now().timestamp())
        seconds_since_last_successful_mech_tx = 0

        if mech_tx_ts != 0:
            seconds_since_last_successful_mech_tx = now - mech_tx_ts

        return seconds_since_last_successful_mech_tx

    def calculate_time_since_last_mech_tx_attempt(self) -> int:
        """Calculate the time since the last attempted mech transaction (mech request)."""

        mech_tx_attempt_ts = self.synchronized_data.decision_request_timestamp
        now = int(datetime.now().timestamp())

        if mech_tx_attempt_ts == 0:
            return 0

        seconds_since_last_mech_tx_attempt = now - mech_tx_attempt_ts
        return seconds_since_last_mech_tx_attempt


REGISTRY = CollectorRegistry()

NATIVE_BALANCE_GAUGE = Gauge(
    "olas_agent_native_balance",
    "Native token balance in xDai",
    ["agent_address", "safe_address", "service_id", "service_owner_address"],
    registry=REGISTRY,
)

OLAS_BALANCE_GAUGE = Gauge(
    "olas_agent_olas_balance",
    "OLAS token balance",
    ["agent_address", "safe_address", "service_id", "service_owner_address"],
    registry=REGISTRY,
)

WXDAI_BALANCE_GAUGE = Gauge(
    "olas_agent_wxdai_balance",
    "WXDAI token balance",
    ["agent_address", "safe_address", "service_id", "service_owner_address"],
    registry=REGISTRY,
)

STAKING_CONTRACT_AVAILABLE_SLOTS_GAUGE = Gauge(
    "olas_staking_contract_available_slots",
    "Number of available slots in the staking contract",
    ["agent_address", "safe_address", "service_id", "service_owner_address"],
    registry=REGISTRY,
)

STAKING_STATE_GAUGE = Gauge(
    "olas_agent_staked",
    "Indicates if an agent is staked (1), not staked (0) or eviceted (2)",
    ["agent_address", "safe_address", "service_id", "service_owner_address"],
    registry=REGISTRY,
)

TIME_SINCE_LAST_SUCCESSFUL_MECH_TX_GAUGE = Gauge(
    "olas_agent_time_since_last_successful_tx",
    "Time in seconds since last successful mech transaction",
    ["agent_address", "safe_address", "service_id", "service_owner_address"],
    registry=REGISTRY,
)

TIME_SINCE_LAST_MECH_TX_ATTEMPT_GAUGE = Gauge(
    "olas_agent_time_since_last_mech_tx_attempt",
    "Time in seconds since last transaction attempt (successful or not)",
    ["agent_address", "safe_address", "service_id", "service_owner_address"],
    registry=REGISTRY,
)

TOTAL_MECH_REQUESTS = Gauge(
    "olas_agent_mech_requests",
    "Total number of mech requests made by the agent this epoch",
    ["agent_address", "safe_address", "service_id", "service_owner_address"],
    registry=REGISTRY,
)<|MERGE_RESOLUTION|>--- conflicted
+++ resolved
@@ -120,17 +120,18 @@
     POST = "post"
 
 
-class HttpHandler(
-    BaseHttpHandler,
-):
+class HttpHandler(BaseHttpHandler):
     """This implements the echo handler."""
 
     SUPPORTED_PROTOCOL = HttpMessage.protocol_id
 
     def __init__(self, **kwargs: Any) -> None:
-<<<<<<< HEAD
-        """Initialize the behaviour."""
+        """Initialize the HTTP handler."""
         super().__init__(**kwargs)
+        self.handler_url_regex: str = ""
+        self.routes: Dict[tuple, list] = {}
+        self.json_content_header: str = ""
+        self.rounds_info: Dict = {}
         self._time_since_last_successful_mech_tx: int = 0
 
     @property
@@ -144,14 +145,6 @@
     ) -> None:
         """Set the time since the last successful mech response in seconds."""
         self._time_since_last_successful_mech_tx = time_since_last_successful_mech_tx
-=======
-        """Initialize the HTTP handler."""
-        super().__init__(**kwargs)
-        self.handler_url_regex: str = ""
-        self.routes: Dict[tuple, list] = {}
-        self.json_content_header: str = ""
-        self.rounds_info: Dict = {}
->>>>>>> c723e0cc
 
     def setup(self) -> None:
         """Implement the setup."""
