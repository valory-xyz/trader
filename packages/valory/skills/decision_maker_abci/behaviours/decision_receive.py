# -*- coding: utf-8 -*-
# ------------------------------------------------------------------------------
#
#   Copyright 2023-2024 Valory AG
#
#   Licensed under the Apache License, Version 2.0 (the "License");
#   you may not use this file except in compliance with the License.
#   You may obtain a copy of the License at
#
#       http://www.apache.org/licenses/LICENSE-2.0
#
#   Unless required by applicable law or agreed to in writing, software
#   distributed under the License is distributed on an "AS IS" BASIS,
#   WITHOUT WARRANTIES OR CONDITIONS OF ANY KIND, either express or implied.
#   See the License for the specific language governing permissions and
#   limitations under the License.
#
# ------------------------------------------------------------------------------

"""This module contains the behaviour for the decision-making of the skill."""

import csv
import json
from copy import deepcopy
from datetime import datetime
from math import prod
from typing import Any, Dict, Generator, List, Optional, Tuple, Union

from packages.valory.skills.decision_maker_abci.behaviours.base import (
    DecisionMakerBaseBehaviour,
    remove_fraction_wei,
)
from packages.valory.skills.decision_maker_abci.io_.loader import ComponentPackageLoader
from packages.valory.skills.decision_maker_abci.models import (
    BenchmarkingMockData,
    LiquidityInfo,
)
from packages.valory.skills.decision_maker_abci.payloads import DecisionReceivePayload
from packages.valory.skills.decision_maker_abci.states.decision_receive import (
    DecisionReceiveRound,
)
from packages.valory.skills.market_manager_abci.bets import (
    BINARY_N_SLOTS,
    Bet,
    CONFIDENCE_FIELD,
    INFO_UTILITY_FIELD,
    P_NO_FIELD,
    P_YES_FIELD,
    PredictionResponse,
)
from packages.valory.skills.mech_interact_abci.states.base import (
    MechInteractionResponse,
)


SLIPPAGE = 1.05
WRITE_TEXT_MODE = "w+t"
COMMA = ","
TOKEN_PRECISION = 10**18


class DecisionReceiveBehaviour(DecisionMakerBaseBehaviour):
    """A behaviour in which the agents receive the mech response."""

    matching_round = DecisionReceiveRound

    def __init__(self, **kwargs: Any) -> None:
        """Initialize Behaviour."""
        super().__init__(**kwargs, loader_cls=ComponentPackageLoader)
        self._request_id: int = 0
        self._mech_response: Optional[MechInteractionResponse] = None
        self._rows_exceeded: bool = False

    @property
    def request_id(self) -> int:
        """Get the request id."""
        return self._request_id

    @request_id.setter
    def request_id(self, request_id: Union[str, int]) -> None:
        """Set the request id."""
        try:
            self._request_id = int(request_id)
        except ValueError:
            msg = f"Request id {request_id} is not a valid integer!"
            self.context.logger.error(msg)

    @property
    def mech_response(self) -> MechInteractionResponse:
        """Get the mech's response."""
        if self._mech_response is None:
            error = "The mech's response has not been set!"
            return MechInteractionResponse(error=error)
        return self._mech_response

    def _next_dataset_row(self) -> Optional[Dict[str, str]]:
        """Read the next row from the input dataset which is used during the benchmarking mode.

        :return: a dictionary with the header fields mapped to the values of the first row.
            If no rows are left to process in the file, returns `None`.
        """
        sep = self.benchmarking_mode.sep
        dataset_filepath = (
            self.params.store_path / self.benchmarking_mode.dataset_filename
        )
        active_sampled_bet = self.get_active_sampled_bet()
        sampled_bet_id = active_sampled_bet.id

        # we have now one reader pointer per market
        available_rows_for_market = self.shared_state.bet_id_row_manager[sampled_bet_id]
        if available_rows_for_market:
            next_mock_data_row = available_rows_for_market[0]
        else:
            # no more bets available for this market
            msg = f"No more mock responses for the market with id: {sampled_bet_id}"
            self.context.logger.info(msg)
            self.shared_state.last_benchmarking_has_run = True
            self._rows_exceeded = True
            return None

        row_with_headers: Optional[Dict[str, str]] = None
        with open(dataset_filepath) as read_dataset:
            reader = csv.DictReader(read_dataset, delimiter=sep)

            for _ in range(next_mock_data_row):
                row_with_headers = next(reader, {})

            if not row_with_headers:
                # if no rows are in the file, then we finished the benchmarking
                self._rows_exceeded = True
                return None

        msg = f"Processing question in row with index {next_mock_data_row}: {row_with_headers}"
        self.context.logger.info(msg)
        return row_with_headers

    def _parse_dataset_row(self, row: Dict[str, str]) -> str:
        """Parse a dataset's row to store the mock market data and to mock a prediction response."""
        mode = self.benchmarking_mode
        mech_tool = self.synchronized_data.mech_tool
        fields = {}

        for prediction_attribute, field_part in {
            P_YES_FIELD: mode.p_yes_field_part,
            P_NO_FIELD: mode.p_no_field_part,
            CONFIDENCE_FIELD: mode.confidence_field_part,
        }.items():
            if mode.part_prefix_mode:
                fields[prediction_attribute] = row[field_part + mech_tool]
            else:
                fields[prediction_attribute] = row[mech_tool + field_part]

        # set the benchmarking mock data
        self.shared_state.mock_data = BenchmarkingMockData(
            row[mode.question_id_field],
            row[mode.question_field],
            row[mode.answer_field],
            float(fields[P_YES_FIELD]),
        )

        # set the info utility to zero as it does not matter for the benchmark
        fields[INFO_UTILITY_FIELD] = "0"
        return json.dumps(fields)

    def _mock_response(self) -> None:
        """Mock the response data."""
        dataset_row = self._next_dataset_row()
        if dataset_row is None:
            return
        mech_response = self._parse_dataset_row(dataset_row)
        self._mech_response = MechInteractionResponse(result=mech_response)

    def _get_response(self) -> None:
        """Get the response data."""
        mech_responses = self.synchronized_data.mech_responses
        if mech_responses:
            self._mech_response = mech_responses[0]
            return
        error = "No Mech responses in synchronized_data."
        self._mech_response = MechInteractionResponse(error=error)

    def _get_decision(
        self,
    ) -> Optional[PredictionResponse]:
        """Get vote, win probability and confidence."""
        if self.benchmarking_mode.enabled:
            self._mock_response()
        else:
            self._get_response()

        if self._mech_response is None:
            self.context.logger.info("The mech response is None")
            return None

        self.context.logger.info(f"Decision has been received:\n{self.mech_response}")
        if self.mech_response.result is None:
            self.context.logger.error(
                f"There was an error on the mech's response: {self.mech_response.error}"
            )
            return None

        try:
            return PredictionResponse(**json.loads(self.mech_response.result))
        except (json.JSONDecodeError, ValueError) as exc:
            self.context.logger.error(f"Could not parse the mech's response: {exc}")
            return None

    @staticmethod
    def _get_bet_sample_info(bet: Bet, vote: int) -> Tuple[int, int]:
        """Get the bet sample information."""
        token_amounts = bet.outcomeTokenAmounts
        selected_type_tokens_in_pool = token_amounts[vote]
        opposite_vote = vote ^ 1
        other_tokens_in_pool = token_amounts[opposite_vote]

        return selected_type_tokens_in_pool, other_tokens_in_pool

    def _compute_new_tokens_distribution(
        self,
        token_amounts: List[int],
        prices: List[float],
        net_bet_amount: int,
        vote: int,
    ) -> Tuple[int, int, int, int, int]:
        k = prod(token_amounts)
        self.context.logger.info(f"k: {k}")

        # the OMEN market trades an equal amount of the investment to each of the tokens in the pool
        # here we calculate the bet amount per pool's token
        bet_per_token = net_bet_amount / BINARY_N_SLOTS
        self.context.logger.info(f"Bet per token: {bet_per_token}")

        tokens_traded = [int(bet_per_token / prices[i]) for i in range(BINARY_N_SLOTS)]
        self.context.logger.info(f"Tokens traded: {[x for x in tokens_traded]}")

        # get the shares for the answer that the service has selected
        selected_shares = tokens_traded.pop(vote)
        self.context.logger.info(f"Selected shares: {selected_shares}")

        # get the shares for the opposite answer
        other_shares = tokens_traded.pop()
        self.context.logger.info(f"Other shares: {other_shares}")

        # get the number of tokens in the pool for the answer that the service has selected
        selected_type_tokens_in_pool = token_amounts.pop(vote)
        self.context.logger.info(
            f"Selected type tokens in pool: {selected_type_tokens_in_pool}"
        )

        # get the number of tokens in the pool for the opposite answer
        other_tokens_in_pool = token_amounts.pop()
        self.context.logger.info(f"Other tokens in pool: {other_tokens_in_pool}")

        # the OMEN market then trades the opposite tokens to the tokens of the answer that has been selected,
        # preserving the balance of the pool
        # here we calculate the number of shares that we get after trading the tokens for the opposite answer
        tokens_remaining_in_pool = int(k / (other_tokens_in_pool + other_shares))
        self.context.logger.info(
            f"Tokens remaining in pool: {tokens_remaining_in_pool}"
        )

        swapped_shares = selected_type_tokens_in_pool - tokens_remaining_in_pool
        self.context.logger.info(f"Swapped shares: {swapped_shares}")

        # calculate the resulting number of shares if the service would take that position
        num_shares = selected_shares + swapped_shares
        self.context.logger.info(f"Number of shares: {num_shares}")

        # calculate the available number of shares
        price = prices[vote]
        self.context.logger.info(f"Price: {prices[vote]}")

        available_shares = int(selected_type_tokens_in_pool * price)
        self.context.logger.info(f"Available shares: {available_shares}")

        return (
            selected_type_tokens_in_pool,
            other_tokens_in_pool,
            other_shares,
            num_shares,
            available_shares,
        )

    def _calc_binary_shares(
        self, bet: Bet, net_bet_amount: int, vote: int
    ) -> Tuple[int, int]:
        """Calculate the claimed shares. This calculation only works for binary markets."""
        # calculate the pool's k (x*y=k)
        token_amounts = bet.outcomeTokenAmounts
        self.context.logger.info(f"Token amounts: {[x for x in token_amounts]}")

        # calculate the number of the traded tokens
        prices = bet.outcomeTokenMarginalPrices
        self.context.logger.info(f"Prices: {prices}")

        if prices is None:
            return 0, 0

        _, _, _, num_shares, available_shares = self._compute_new_tokens_distribution(
            token_amounts.copy(), prices, net_bet_amount, vote
        )

        return num_shares, available_shares

    def _update_market_liquidity(self) -> None:
        """Update the current market's liquidity information."""
        active_sampled_bet = self.get_active_sampled_bet()
        question_id = active_sampled_bet.id
        # check if share state information is empty and we need to initialize
        empty_dict = len(self.shared_state.liquidity_amounts) == 0
        new_market = question_id not in self.shared_state.liquidity_amounts.keys()
        if empty_dict or new_market:
            self.shared_state.current_liquidity_amounts = (
                active_sampled_bet.outcomeTokenAmounts
            )
            self.shared_state.current_liquidity_prices = (
                active_sampled_bet.outcomeTokenMarginalPrices
            )
            self.shared_state.liquidity_cache[question_id] = (
                active_sampled_bet.scaledLiquidityMeasure
            )

    def _calculate_new_liquidity(self, net_bet_amount: int, vote: int) -> LiquidityInfo:
        """Calculate and return the new liquidity information."""
        token_amounts = self.shared_state.current_liquidity_amounts
        k = prod(token_amounts)
        prices = self.shared_state.current_liquidity_prices

        (
            selected_type_tokens_in_pool,
            other_tokens_in_pool,
            other_shares,
            _,
            _,
        ) = self._compute_new_tokens_distribution(
            token_amounts.copy(), prices, net_bet_amount, vote
        )

        new_other = other_tokens_in_pool + other_shares
        new_selected = int(k / new_other)
        if vote == 0:
            return LiquidityInfo(
                selected_type_tokens_in_pool,
                other_tokens_in_pool,
                new_selected,
                int(new_other),
            )
        return LiquidityInfo(
            other_tokens_in_pool,
            selected_type_tokens_in_pool,
            int(new_other),
            new_selected,
        )

    def _compute_scaled_liquidity_measure(
        self, token_amounts: List[int], token_prices: List[float]
    ) -> float:
        """Function to compute the scaled liquidity measure from token amounts and prices."""
        return (
            sum(amount * price for amount, price in zip(token_amounts, token_prices))
            / TOKEN_PRECISION
        )

    def _update_liquidity_info(self, net_bet_amount: int, vote: int) -> LiquidityInfo:
        """Update the liquidity information at shared state and the prices after placing a bet for a market."""
        liquidity_info = self._calculate_new_liquidity(net_bet_amount, vote)
        l0_start, l1_start = liquidity_info.validate_start_information()

        # to compute the new price we need the previous constants
        prices = self.shared_state.current_liquidity_prices

        liquidity_constants = [
            l0_start * prices[0],
            l1_start * prices[1],
        ]
        active_sampled_bet = self.get_active_sampled_bet()
        market_id = active_sampled_bet.id
        self.shared_state.current_liquidity_prices = liquidity_info.get_new_prices(
            liquidity_constants
        )
        self.shared_state.current_liquidity_amounts = liquidity_info.get_end_liquidity()
        log_message = (
            f"New liquidity amounts: {self.shared_state.current_liquidity_amounts}"
        )
        self.context.logger.info(log_message)

        # update the scaled liquidity Measure
        self.shared_state.liquidity_cache[market_id] = (
            self._compute_scaled_liquidity_measure(
                self.shared_state.current_liquidity_amounts,
                self.shared_state.current_liquidity_prices,
            )
        )

        return liquidity_info

    def rebet_allowed(
        self, prediction_response: PredictionResponse, potential_net_profit: int
    ) -> bool:
        """Whether a rebet is allowed or not."""
        # WARNING: Every time you call self.sampled_bet a reset in self.bets is done so any changes there will be lost
        bet = self.sampled_bet
        previous_response = deepcopy(bet.prediction_response)
        previous_liquidity = bet.position_liquidity
        previous_net_profit = bet.potential_net_profit
        bet.prediction_response = prediction_response
        vote = bet.prediction_response.vote
        bet.position_liquidity = bet.outcomeTokenAmounts[vote] if vote else 0
        bet.potential_net_profit = potential_net_profit
        rebet_allowed = bet.rebet_allowed(
            previous_response, previous_liquidity, previous_net_profit
        )
        if not rebet_allowed:
            # reset the in-memory bets so that the updates of the sampled bet above are reverted
            self.read_bets()
            self.context.logger.info("Conditions for rebetting are not met!")
        return rebet_allowed

    def _is_profitable(
        self, prediction_response: PredictionResponse
    ) -> Generator[None, None, Tuple[bool, int]]:
        """Whether the decision is profitable or not."""
        if prediction_response.vote is None:
            return False, 0

        if self.benchmarking_mode.enabled:
            bet = self.get_active_sampled_bet()  # no reset
            self.context.logger.info(f"Bet used for benchmarking: {bet}")
            self._update_market_liquidity()
        else:
            # this call is destroying what it was in self.bets
            bet = self.sampled_bet

        selected_type_tokens_in_pool, other_tokens_in_pool = self._get_bet_sample_info(
            bet, prediction_response.vote
        )

        bet_amount = yield from self.get_bet_amount(
            prediction_response.win_probability,
            prediction_response.confidence,
            selected_type_tokens_in_pool,
            other_tokens_in_pool,
            bet.fee,
            self.synchronized_data.weighted_accuracy,
        )
        bet_threshold = self.params.bet_threshold
        bet_amount = max(bet_amount, bet_threshold)

        self.context.logger.info(f"Bet amount: {bet_amount}")
        self.context.logger.info(f"Bet fee: {bet.fee}")
        net_bet_amount = remove_fraction_wei(bet_amount, self.wei_to_native(bet.fee))
        self.context.logger.info(f"Net bet amount: {net_bet_amount}")

        num_shares, available_shares = self._calc_binary_shares(
            bet, net_bet_amount, prediction_response.vote
        )

        self.context.logger.info(f"Adjusted available shares: {available_shares}")
        if num_shares > available_shares * SLIPPAGE:
            self.context.logger.warning(
                "Kindly contemplate reducing your bet amount, as the pool's liquidity is low compared to your bet. "
                "Consequently, this situation entails a higher level of risk as the obtained number of shares, "
                "and therefore the potential net profit, will be lower than if the pool had higher liquidity!"
            )
        if bet_threshold <= 0:
            self.context.logger.warning(
                f"A non-positive bet threshold was given ({bet_threshold}). The threshold will be disabled, "
                f"which means that any non-negative potential profit will be considered profitable!"
            )
            bet_threshold = 0

        potential_net_profit = num_shares - net_bet_amount - bet_threshold
        is_profitable = potential_net_profit >= 0

        self.context.logger.info(
            f"The current liquidity of the market is {bet.scaledLiquidityMeasure} xDAI. "
            f"The potential net profit is {self.wei_to_native(potential_net_profit)} xDAI "
            f"from buying {self.wei_to_native(num_shares)} shares for the option {bet.get_outcome(prediction_response.vote)}.\n"
            f"Decision for profitability of this market: {is_profitable}."
        )
        if is_profitable:
            is_profitable = self.rebet_allowed(
                prediction_response, potential_net_profit
            )

        if self.benchmarking_mode.enabled:
            if is_profitable:
                # update the information at the shared state
                liquidity_info = self._update_liquidity_info(
                    net_bet_amount, prediction_response.vote
                )
                bet.outcomeTokenAmounts = self.shared_state.current_liquidity_amounts
                bet.outcomeTokenMarginalPrices = (
                    self.shared_state.current_liquidity_prices
                )
                bet.scaledLiquidityMeasure = self.shared_state.liquidity_cache[bet.id]
                self.store_bets()
                self._write_benchmark_results(
                    prediction_response, bet_amount, liquidity_info
                )
            else:
                self._write_benchmark_results(prediction_response)

        return is_profitable, bet_amount

    def _update_selected_bet(
        self, prediction_response: Optional[PredictionResponse]
    ) -> None:
        """Update the selected bet."""
        # update the bet's timestamp of processing and its number of bets for the given id
        active_sampled_bet = self.get_active_sampled_bet()
        active_sampled_bet.processed_timestamp = (
            self.shared_state.get_simulated_now_timestamp(
                self.bets, self.params.safe_voting_range
            )
        )
        self.context.logger.info(f"Updating bet id: {active_sampled_bet.id}")
        self.context.logger.info(
            f"with the timestamp:{datetime.fromtimestamp(active_sampled_bet.processed_timestamp)}"
        )
        if prediction_response is not None:
            active_sampled_bet.n_bets += 1

        self.store_bets()

    def async_act(self) -> Generator:
        """Do the action."""

        with self.context.benchmark_tool.measure(self.behaviour_id).local():
            prediction_response = self._get_decision()
            is_profitable = None
            bet_amount = None
            next_mock_data_row = None
            bets_hash = None
<<<<<<< HEAD

=======
            decision_received_timestamp = None
>>>>>>> 8f845984
            if prediction_response is not None and prediction_response.vote is not None:
                is_profitable, bet_amount = yield from self._is_profitable(
                    prediction_response
                )
                decision_received_timestamp = self.synced_timestamp
                if is_profitable:
                    self.store_bets()
                    bets_hash = self.hash_stored_bets()

            elif (
                prediction_response is not None
                and self.benchmarking_mode.enabled
                and not self._rows_exceeded
            ):
                self._write_benchmark_results(
                    prediction_response,
                    bet_amount,
                )

            # always remove the processed trade from the benchmarking input file
            # now there is one reader pointer per market
            if self.benchmarking_mode.enabled:
                # always remove the processed trade from the benchmarking input file
                # now there is one reader pointer per market
                bet = self.get_active_sampled_bet()
                rows_queue = self.shared_state.bet_id_row_manager[bet.id]
                if rows_queue:
                    rows_queue.pop(0)

                self._update_selected_bet(prediction_response)

            payload = DecisionReceivePayload(
                self.context.agent_address,
                bets_hash,
                is_profitable,
                prediction_response.vote if prediction_response else None,
                prediction_response.confidence if prediction_response else None,
                bet_amount,
                next_mock_data_row,
                decision_received_timestamp,
            )

        yield from self.finish_behaviour(payload)<|MERGE_RESOLUTION|>--- conflicted
+++ resolved
@@ -532,11 +532,7 @@
             bet_amount = None
             next_mock_data_row = None
             bets_hash = None
-<<<<<<< HEAD
-
-=======
             decision_received_timestamp = None
->>>>>>> 8f845984
             if prediction_response is not None and prediction_response.vote is not None:
                 is_profitable, bet_amount = yield from self._is_profitable(
                     prediction_response
