--- conflicted
+++ resolved
@@ -7,11 +7,7 @@
 fingerprint:
   README.md: bafybeigtuothskwyvrhfosps2bu6suauycolj67dpuxqvnicdrdu7yhtvq
 fingerprint_ignore_patterns: []
-<<<<<<< HEAD
-agent: valory/trader:0.1.0:bafybeigyyvj7xxpmj7aikjdyb26sax4gpv24dywj3asbfsc2vpbwzysgqy
-=======
-agent: valory/trader:0.1.0:bafybeifwqory3yuyhi6sxkoy3ihyzdbus444pkehyoxiibjqo5mjcawbhe
->>>>>>> 90a837d1
+agent: valory/trader:0.1.0:bafybeigbv7vw22enlwfmhidknn6ljtkzbd6g6iw55hmn3j77zabcdwrwou
 number_of_agents: 4
 deployment:
   agent:
@@ -149,12 +145,8 @@
         rebet_chance: ${REBET_CHANCE:float:0.6}
         mech_interaction_sleep_time: ${MECH_INTERACTION_SLEEP_TIME:int:10}
         policy_store_update_offset: ${POLICY_STORE_UPDATE_OFFSET:int:259200}
-<<<<<<< HEAD
+        expected_mech_response_time: ${EXPECTED_MECH_RESPONSE_TIME:int:300}
     benchmark_tool: &id003
-=======
-        expected_mech_response_time: ${EXPECTED_MECH_RESPONSE_TIME:int:300}
-    benchmark_tool: &id004
->>>>>>> 90a837d1
       args:
         log_dir: ${LOG_DIR:str:/benchmarks}
     benchmarking_mode:
@@ -369,7 +361,7 @@
         rebet_chance: ${REBET_CHANCE:float:0.6}
         mech_interaction_sleep_time: ${MECH_INTERACTION_SLEEP_TIME:int:10}
         policy_store_update_offset: ${POLICY_STORE_UPDATE_OFFSET:int:259200}
-<<<<<<< HEAD
+        expected_mech_response_time: ${EXPECTED_MECH_RESPONSE_TIME:int:300}
     benchmark_tool: *id003
     acc_info_fields: *id004
     network_subgraph: *id005
@@ -380,19 +372,6 @@
     trades_subgraph: *id010
     conditional_tokens_subgraph: *id011
     realitio_subgraph: *id012
-=======
-        expected_mech_response_time: ${EXPECTED_MECH_RESPONSE_TIME:int:300}
-    benchmark_tool: *id004
-    acc_info_fields: *id005
-    network_subgraph: *id006
-    omen_subgraph: *id007
-    randomness_api: *id008
-    mech_response: *id009
-    agent_tools: *id010
-    trades_subgraph: *id011
-    conditional_tokens_subgraph: *id012
-    realitio_subgraph: *id013
->>>>>>> 90a837d1
 2:
   models:
     params:
@@ -501,7 +480,7 @@
         rebet_chance: ${REBET_CHANCE:float:0.6}
         mech_interaction_sleep_time: ${MECH_INTERACTION_SLEEP_TIME:int:10}
         policy_store_update_offset: ${POLICY_STORE_UPDATE_OFFSET:int:259200}
-<<<<<<< HEAD
+        expected_mech_response_time: ${EXPECTED_MECH_RESPONSE_TIME:int:300}
     benchmark_tool: *id003
     acc_info_fields: *id004
     network_subgraph: *id005
@@ -512,19 +491,6 @@
     trades_subgraph: *id010
     conditional_tokens_subgraph: *id011
     realitio_subgraph: *id012
-=======
-        expected_mech_response_time: ${EXPECTED_MECH_RESPONSE_TIME:int:300}
-    benchmark_tool: *id004
-    acc_info_fields: *id005
-    network_subgraph: *id006
-    omen_subgraph: *id007
-    randomness_api: *id008
-    mech_response: *id009
-    agent_tools: *id010
-    trades_subgraph: *id011
-    conditional_tokens_subgraph: *id012
-    realitio_subgraph: *id013
->>>>>>> 90a837d1
 3:
   models:
     params:
@@ -633,7 +599,7 @@
         rebet_chance: ${REBET_CHANCE:float:0.6}
         mech_interaction_sleep_time: ${MECH_INTERACTION_SLEEP_TIME:int:10}
         policy_store_update_offset: ${POLICY_STORE_UPDATE_OFFSET:int:259200}
-<<<<<<< HEAD
+        expected_mech_response_time: ${EXPECTED_MECH_RESPONSE_TIME:int:300}
     benchmark_tool: *id003
     acc_info_fields: *id004
     network_subgraph: *id005
@@ -644,19 +610,6 @@
     trades_subgraph: *id010
     conditional_tokens_subgraph: *id011
     realitio_subgraph: *id012
-=======
-        expected_mech_response_time: ${EXPECTED_MECH_RESPONSE_TIME:int:300}
-    benchmark_tool: *id004
-    acc_info_fields: *id005
-    network_subgraph: *id006
-    omen_subgraph: *id007
-    randomness_api: *id008
-    mech_response: *id009
-    agent_tools: *id010
-    trades_subgraph: *id011
-    conditional_tokens_subgraph: *id012
-    realitio_subgraph: *id013
->>>>>>> 90a837d1
 ---
 public_id: valory/ledger:0.19.0
 type: connection
