name: trader
author: valory
version: 0.1.0
description: A set of agents placing bets
aea_version: '>=1.0.0, <2.0.0'
license: Apache-2.0
fingerprint:
  README.md: bafybeigtuothskwyvrhfosps2bu6suauycolj67dpuxqvnicdrdu7yhtvq
fingerprint_ignore_patterns: []
<<<<<<< HEAD
agent: valory/trader:0.1.0:bafybeicj254rppwbjb3wgynpe5epftfd2ldqg5uqkgbjzokckfjd3r2ebu
=======
agent: valory/trader:0.1.0:bafybeifdjlr6sifmxxbhqfirxle7dngvue5lxc6g7iqkahkkvri7uqn3wu
>>>>>>> b8270806
number_of_agents: 4
deployment:
  agent:
    ports:
      0:
        8716: 8716
---
public_id: valory/trader_abci:0.1.0
type: skill
0:
  models:
    params:
      args:
        setup: &id001
          all_participants: ${ALL_PARTICIPANTS:list:[]}
          safe_contract_address: ${SAFE_CONTRACT_ADDRESS:str:0x0000000000000000000000000000000000000000}
          consensus_threshold: ${CONSENSUS_THRESHOLD:int:null}
        cleanup_history_depth: ${CLEANUP_HISTORY_DEPTH:int:1}
        cleanup_history_depth_current: ${CLEANUP_HISTORY_DEPTH_CURRENT:int:null}
        drand_public_key: ${DRAND_PUBLIC_KEY:str:868f005eb8e6e4ca0a47c8a77ceaa5309a47978a7c71bc5cce96366b5d7a569937c529eeda66c7293784a9402801af31}
        finalize_timeout: ${FINALIZE_TIMEOUT:float:60.0}
        genesis_config: &id002
          genesis_time: ${GENESIS_TIME:str:'2023-07-12T00:00:00.000000000Z'}
          chain_id: ${GENESIS_CHAIN_ID:str:chain-c4daS1}
          consensus_params:
            block:
              max_bytes: ${BLOCK_MAX_BYTES:str:'22020096'}
              max_gas: ${MAX_GAS:str:'-1'}
              time_iota_ms: ${TIME_IOTA_MS:str:'1000'}
            evidence:
              max_age_num_blocks: ${MAX_AGE_NUM_BLOCKS:str:'100000'}
              max_age_duration: ${MAX_AGE_DURATION:str:'172800000000000'}
              max_bytes: ${EVIDENCE_MAX_BYTES:str:'1048576'}
            validator:
              pub_key_types: ${PUB_KEY_TYPES:list:["ed25519"]}
            version: ${VERSION:dict:{}}
          voting_power: ${VOTING_POWER:str:'10'}
        init_fallback_gas: ${INIT_FALLBACK_GAS:int:0}
        keeper_allowed_retries: ${KEEPER_ALLOWED_RETRIES:int:3}
        keeper_timeout: ${KEEPER_TIMEOUT:float:30.0}
        max_attempts: ${MAX_ATTEMPTS:int:10}
        max_healthcheck: ${MAX_HEALTHCHECK:int:120}
        multisend_address: ${MULTISEND_ADDRESS:str:0xA238CBeb142c10Ef7Ad8442C6D1f9E89e07e7761}
        multisend_batch_size: ${MULTISEND_BATCH_SIZE:int:1}
        on_chain_service_id: ${ON_CHAIN_SERVICE_ID:int:null}
        reset_tendermint_after: ${RESET_TM_AFTER:int:2}
        retry_attempts: ${RETRY_ATTEMPTS:int:400}
        retry_timeout: ${RETRY_TIMEOUT:int:3}
        reset_pause_duration: ${RESET_PAUSE_DURATION:int:10}
        request_retry_delay: ${REQUEST_RETRY_DELAY:float:1.0}
        request_timeout: ${REQUEST_TIMEOUT:float:10.0}
        round_timeout_seconds: ${ROUND_TIMEOUT:float:350.0}
        service_id: ${SERVICE_ID:str:trader}
        service_registry_address: ${SERVICE_REGISTRY_ADDRESS:str:0x9338b5153AE39BB89f50468E608eD9d764B755fD}
        agent_registry_address: ${AGENT_REGISTRY_ADDRESS:str:0xE49CB081e8d96920C38aA7AB90cb0294ab4Bc8EA}
        share_tm_config_on_startup: ${USE_ACN:bool:false}
        sleep_time: ${SLEEP_TIME:int:1}
        tendermint_check_sleep_delay: ${TM_CHECK_SLEEP_DELAY:int:3}
        tendermint_com_url: ${TENDERMINT_COM_URL:str:http://localhost:8080}
        tendermint_max_retries: ${TM_MAX_RETRIES:int:5}
        tendermint_url: ${TENDERMINT_URL:str:http://localhost:26657}
        tendermint_p2p_url: ${TM_P2P_ENDPOINT_NODE_0:str:node0:26656}
        termination_sleep: ${TERMINATION_SLEEP:int:900}
        tx_timeout: ${TX_TIMEOUT:float:10.0}
        use_termination: ${USE_TERMINATION:bool:false}
        termination_from_block: ${TERMINATION_FROM_BLOCK:int:0}
        validate_timeout: ${VALIDATE_TIMEOUT:int:1205}
        history_check_timeout: ${HISTORY_CHECK_TIMEOUT:int:1205}
        creator_per_subgraph: &id003
          omen_subgraph: ${OMEN_CREATORS:list:["0x89c5cc945dd550BcFfb72Fe42BfF002429F46Fec"]}
        slot_count: ${SLOT_COUNT:int:2}
        opening_margin: ${OPENING_MARGIN:int:300}
        languages: ${LANGUAGES:list:["en_US"]}
        average_block_time: ${ABT:int:5}
        abt_error_mult: ${ABT_ERROR_MULT:int:5}
        the_graph_error_message_key: ${THE_GRAPH_ERROR_MESSAGE_KEY:str:message}
        the_graph_payment_required_error: ${THE_GRAPH_PAYMENT_REQUIRED_ERROR:str:payment
          required for subsequent requests for this API key}
        mech_contract_address: ${MECH_CONTRACT_ADDRESS:str:0x77af31De935740567Cf4fF1986D04B2c964A786a}
        mech_request_price: ${MECH_REQUEST_PRICE:int:null}
        mech_chain_id: ${MECH_CHAIN_ID:str:gnosis}
        mech_wrapped_native_token_address: ${MECH_WRAPPED_NATIVE_TOKEN_ADDRESS:str:0xe91D153E0b41518A2Ce8Dd3D7944Fa863463a97d}
        sample_bets_closing_days: ${SAMPLE_BETS_CLOSING_DAYS:int:10}
        trading_strategy: ${TRADING_STRATEGY:str:kelly_criterion_no_conf}
        use_fallback_strategy: ${USE_FALLBACK_STRATEGY:bool:true}
        mech_activity_checker_contract: ${MECH_ACTIVITY_CHECKER_CONTRACT:str:0x0000000000000000000000000000000000000000}
        bet_threshold: ${BET_THRESHOLD:int:100000000000000000}
        blacklisting_duration: ${BLACKLISTING_DURATION:int:3600}
        ipfs_address: ${IPFS_ADDRESS:str:https://gateway.autonolas.tech/ipfs/}
        tools_accuracy_hash: ${TOOLS_ACCURACY_HASH:str:QmR8etyW3TPFadNtNrW54vfnFqmh8vBrMARWV76EmxCZyk}
        prompt_template: ${PROMPT_TEMPLATE:str:With the given question "@{question}"
          and the `yes` option represented by `@{yes}` and the `no` option represented
          by `@{no}`, what are the respective probabilities of `p_yes` and `p_no`
          occurring?}
        dust_threshold: ${DUST_THRESHOLD:int:10000000000000}
        conditional_tokens_address: ${CONDITIONAL_TOKENS_ADDRESS:str:0xCeAfDD6bc0bEF976fdCd1112955828E00543c0Ce}
        realitio_proxy_address: ${REALITIO_PROXY_ADDRESS:str:0xAB16D643bA051C11962DA645f74632d3130c81E2}
        realitio_address: ${REALITIO_ADDRESS:str:0x79e32aE03fb27B07C89c0c568F80287C01ca2E57}
        event_filtering_batch_size: ${EVENT_FILTERING_BATCH_SIZE:int:5000}
        reduce_factor: ${REDUCE_FACTOR:float:0.25}
        max_filtering_retries: ${MAX_FILTERING_RETRIES:int:6}
        minimum_batch_size: ${MINIMUM_BATCH_SIZE:int:500}
        redeeming_batch_size: ${REDEEMING_BATCH_SIZE:int:1}
        slippage: ${SLIPPAGE:float:0.01}
        policy_epsilon: ${POLICY_EPSILON:float:0.1}
        store_path: ${STORE_PATH:str:/data/}
        irrelevant_tools: ${IRRELEVANT_TOOLS:list:["openai-text-davinci-002", "openai-text-davinci-003",
          "openai-gpt-3.5-turbo", "openai-gpt-4", "stabilityai-stable-diffusion-v1-5",
          "stabilityai-stable-diffusion-xl-beta-v2-2-2", "stabilityai-stable-diffusion-512-v2-1",
          "stabilityai-stable-diffusion-768-v2-1"]}
        staking_contract_address: ${STAKING_CONTRACT_ADDRESS:str:0x2Ef503950Be67a98746F484DA0bBAdA339DF3326}
        staking_interaction_sleep_time: ${STAKING_INTERACTION_SLEEP_TIME:int:5}
        disable_trading: ${DISABLE_TRADING:bool:false}
        stop_trading_if_staking_kpi_met: ${STOP_TRADING_IF_STAKING_KPI_MET:bool:true}
        agent_balance_threshold: ${AGENT_BALANCE_THRESHOLD:int:10000000000000000}
        refill_check_interval: ${REFILL_CHECK_INTERVAL:int:10}
        tool_punishment_multiplier: ${TOOL_PUNISHMENT_MULTIPLIER:int:1}
        redeem_round_timeout: ${REDEEM_ROUND_TIMEOUT:float:3600.0}
        contract_timeout: ${CONTRACT_TIMEOUT:float:300.0}
        file_hash_to_strategies_json: ${FILE_HASH_TO_STRATEGIES_JSON:list:[["bafybeihufqu2ra7vud4h6g2nwahx7mvdido7ff6prwnib2tdlc4np7dw24",["bet_amount_per_threshold"]],["bafybeihnweebd6lxqtiat2mgspp5tpal4e2hntwdxvptkmbunpdxq2fple",["kelly_criterion_no_conf"]]]}
        strategies_kwargs: ${STRATEGIES_KWARGS:list:[["bet_kelly_fraction",0.5],["floor_balance",500000000000000000],["bet_amount_per_threshold",{"0.0":0,"0.1":0,"0.2":0,"0.3":0,"0.4":0,"0.5":0,"0.6":60000000000000000,"0.7":90000000000000000,"0.8":100000000000000000,"0.9":1000000000000000000,"1.0":10000000000000000000}]]}
        use_subgraph_for_redeeming: ${USE_SUBGRAPH_FOR_REDEEMING:bool:true}
        use_nevermined: ${USE_NEVERMINED:bool:false}
        mech_to_subscription_params: ${SUBSCRIPTION_PARAMS:list:[["base_url", "https://marketplace-api.gnosis.nevermined.app/api/v1/metadata/assets/ddo"],
          ["did", "did:nv:0ea01d5de3b34e3792db825f2a5f5595c393c68b19fd5efdacd00fcc63a53483"],
          ["escrow_payment_condition_address", "0x9dDC4F1Ea5b94C138A23b60EC48c0d01d172629a"],
          ["lock_payment_condition_address", "0xDE85A368Ee6f374d236500d176814365370778dA"],
          ["transfer_nft_condition_address", "0xbBa4A25262745a55f020D0a3E9a82c25bb6F4979"],
          ["token_address", "0x80A9b55F8604acC26dF2Ac6e07F9dC5B0eAa05Ce"], ["order_address",
          "0xc7751eff5396a846e7bc83ac31d3cb7d37cb49e4"], ["nft_amount", "100"], ["payment_token",
          "0x0000000000000000000000000000000000000000"], ["order_address", "0xc7751eff5396a846e7bc83ac31d3cb7d37cb49e4"],
          ["price", "1000000000000000000"]]}
        service_endpoint: ${SERVICE_ENDPOINT:str:https://trader.staging.autonolas.tech/}
        rpc_sleep_time: ${RPC_SLEEP_TIME:int:10}
        mech_interaction_sleep_time: ${MECH_INTERACTION_SLEEP_TIME:int:10}
    benchmark_tool: &id004
      args:
        log_dir: ${LOG_DIR:str:/benchmarks}
    benchmarking_mode:
      args:
        enabled: ${BENCHMARKING_MODE_ENABLED:bool:false}
        native_balance: ${BENCHMARKING_MODE_NATIVE_BALANCE:int:10000000000000000000}
        collateral_balance: ${BENCHMARKING_MODE_COLLATERAL_BALANCE:int:10000000000000000000}
        mech_cost: ${BENCHMARKING_MODE_MECH_COST:int:10000000000000000}
        pool_fee: ${BENCHMARKING_MODE_POOL_FEE:int:20000000000000000}
        outcome_token_amounts: ${OUTCOME_TOKEN_AMOUNTS:list:[11000000000000000000,9000000000000000000]}
        outcome_token_marginal_prices: ${OUTCOME_TOKEN_MARGINAL_PRICES:list:[0.55,0.45]}
        sep: ${BENCHMARKING_MODE_SEP:str:,}
        dataset_filename: ${BENCHMARKING_MODE_DATASET_FILENAME:str:benchmark_data.csv}
        question_field: ${BENCHMARKING_MODE_QUESTION_FIELD:str:question}
        question_id_field: ${BENCHMARKING_MODE_QUESTION_ID_FIELD:str:question_id}
        answer_field: ${BENCHMARKING_MODE_ANSWER_FIELD:str:answer}
        p_yes_field_part: ${BENCHMARKING_MODE_P_YES_FIELD_PART:str:p_yes_}
        p_no_field_part: ${BENCHMARKING_MODE_P_NO_FIELD_PART:str:p_no_}
        confidence_field_part: ${BENCHMARKING_MODE_CONFIDENCE_FIELD_PART:str:confidence_}
        part_prefix_mode: ${BENCHMARKING_MODE_PART_PREFIX_MODE:bool:true}
        bet_amount_field: ${BENCHMARKING_MODE_BET_AMOUNT_FIELD:str:collateral_amount}
        results_filename: ${BENCHMARKING_MODE_RESULTS_FILENAME:str:benchmarking_results.csv}
        randomness: ${BENCHMARKING_MODE_RANDOMNESS:str:benchmarking_randomness}
    acc_info_fields: &id005
      args:
        tool: ${ACC_INFO_FIELDS_TOOL:str:tool}
        requests: ${ACC_INFO_FIELDS_REQUESTS:str:total_requests}
        accuracy: ${ACC_INFO_FIELDS_ACCURACY:str:tool_accuracy}
        sep: ${ACC_INFO_FIELDS_SEP:str:,}
    network_subgraph: &id006
      args:
        headers:
          Content-Type: ${NETWORK_SUBGRAPH_CONTENT_TYPE:str:application/json}
        method: ${NETWORK_SUBGRAPH_METHOD:str:POST}
        response_key: ${NETWORK_SUBGRAPH_RESPONSE_KEY:str:data:blocks}
        response_index: ${NETWORK_SUBGRAPH_RESPONSE_INDEX:int:0}
        response_type: ${NETWORK_SUBGRAPH_RESPONSE_TYPE:str:dict}
        error_key: ${NETWORK_SUBGRAPH_ERROR_KEY:str:errors}
        error_index: ${NETWORK_SUBGRAPH_ERROR_INDEX:int:0}
        error_type: ${NETWORK_SUBGRAPH_ERROR_TYPE:str:dict}
        retries: ${NETWORK_SUBGRAPH_RETRIES:int:5}
        url: ${NETWORK_SUBGRAPH_URL:str:https://api.thegraph.com/subgraphs/name/stakewise/ethereum-gnosis}
    omen_subgraph: &id007
      args:
        headers:
          Content-Type: ${OMEN_SUBGRAPH_CONTENT_TYPE:str:application/json}
        method: ${OMEN_SUBGRAPH_METHOD:str:POST}
        response_key: ${OMEN_SUBGRAPH_RESPONSE_KEY:str:data:fixedProductMarketMakers}
        response_type: ${OMEN_SUBGRAPH_RESPONSE_TYPE:str:list}
        error_key: ${NETWORK_SUBGRAPH_ERROR_KEY:str:errors}
        error_index: ${NETWORK_SUBGRAPH_ERROR_INDEX:int:0}
        error_type: ${NETWORK_SUBGRAPH_ERROR_TYPE:str:dict}
        retries: ${OMEN_SUBGRAPH_RETRIES:int:5}
        url: ${OMEN_SUBGRAPH_URL:str:https://api.thegraph.com/subgraphs/name/protofire/omen-xdai}
    randomness_api: &id008
      args:
        method: ${RANDOMNESS_API_METHOD:str:GET}
        response_key: ${RANDOMNESS_API_RESPONSE_KEY:str:null}
        response_type: ${RANDOMNESS_API_RESPONSE_TYPE:str:dict}
        retries: ${RANDOMNESS_API_RETRIES:int:5}
        url: ${RANDOMNESS_API_URL:str:https://drand.cloudflare.com/public/latest}
    mech_response: &id009
      args:
        headers:
          Content-Type: ${MECH_RESPONSE_API_CONTENT_TYPE:str:application/json}
        method: ${MECH_RESPONSE_API_METHOD:str:GET}
        response_key: ${MECH_RESPONSE_API_RESPONSE_KEY:str:result}
        response_type: ${MECH_RESPONSE_API_RESPONSE_TYPE:str:str}
        retries: ${MECH_RESPONSE_API_RETRIES:int:5}
        url: ${MECH_RESPONSE_API_URL:str:''}
    agent_tools: &id010
      args:
        headers:
          Content-Type: ${AGENT_TOOLS_API_CONTENT_TYPE:str:application/json}
        method: ${AGENT_TOOLS_API_METHOD:str:GET}
        response_key: ${AGENT_TOOLS_API_RESPONSE_KEY:str:tools}
        response_type: ${AGENT_TOOLS_API_RESPONSE_TYPE:str:list}
        retries: ${AGENT_TOOLS_API_RETRIES:int:5}
        url: ${AGENT_TOOLS_API_URL:str:''}
    trades_subgraph: &id011
      args:
        headers:
          Content-Type: ${TRADES_SUBGRAPH_CONTENT_TYPE:str:application/json}
        method: ${TRADES_SUBGRAPH_METHOD:str:POST}
        response_key: ${TRADES_SUBGRAPH_RESPONSE_KEY:str:data:fpmmTrades}
        response_type: ${TRADES_SUBGRAPH_RESPONSE_TYPE:str:list}
        error_key: ${NETWORK_SUBGRAPH_ERROR_KEY:str:errors}
        error_index: ${NETWORK_SUBGRAPH_ERROR_INDEX:int:0}
        error_type: ${NETWORK_SUBGRAPH_ERROR_TYPE:str:dict}
        retries: ${TRADES_SUBGRAPH_RETRIES:int:5}
        url: ${TRADES_SUBGRAPH_URL:str:https://api.thegraph.com/subgraphs/name/protofire/omen-xdai}
    conditional_tokens_subgraph: &id012
      args:
        headers:
          Content-Type: ${CONDITIONAL_TOKENS_SUBGRAPH_CONTENT_TYPE:str:application/json}
        method: ${CONDITIONAL_TOKENS_SUBGRAPH_METHOD:str:POST}
        response_key: ${CONDITIONAL_TOKENS_SUBGRAPH_RESPONSE_KEY:str:data:user:userPositions}
        response_type: ${CONDITIONAL_TOKENS_SUBGRAPH_RESPONSE_TYPE:str:list}
        error_key: ${NETWORK_SUBGRAPH_ERROR_KEY:str:errors}
        error_index: ${NETWORK_SUBGRAPH_ERROR_INDEX:int:0}
        error_type: ${NETWORK_SUBGRAPH_ERROR_TYPE:str:dict}
        retries: ${CONDITIONAL_TOKENS_SUBGRAPH_RETRIES:int:5}
        url: ${CONDITIONAL_TOKENS_SUBGRAPH_URL:str:https://api.thegraph.com/subgraphs/name/gnosis/conditional-tokens-gc}
    realitio_subgraph: &id013
      args:
        headers:
          Content-Type: ${REALITIO_SUBGRAPH_CONTENT_TYPE:str:application/json}
        method: ${REALITIO_SUBGRAPH_METHOD:str:POST}
        response_key: ${REALITIO_SUBGRAPH_RESPONSE_KEY:str:data:answers}
        response_type: ${REALITIO_SUBGRAPH_RESPONSE_TYPE:str:list}
        error_key: ${NETWORK_SUBGRAPH_ERROR_KEY:str:errors}
        error_index: ${NETWORK_SUBGRAPH_ERROR_INDEX:int:0}
        error_type: ${NETWORK_SUBGRAPH_ERROR_TYPE:str:dict}
        retries: ${REALITIO_SUBGRAPH_RETRIES:int:5}
        url: ${REALITIO_SUBGRAPH_URL:str:https://api.thegraph.com/subgraphs/name/realityeth/realityeth-gnosis}
1:
  models:
    params:
      args:
        setup: *id001
        cleanup_history_depth: ${CLEANUP_HISTORY_DEPTH:int:1}
        cleanup_history_depth_current: ${CLEANUP_HISTORY_DEPTH_CURRENT:int:null}
        drand_public_key: ${DRAND_PUBLIC_KEY:str:868f005eb8e6e4ca0a47c8a77ceaa5309a47978a7c71bc5cce96366b5d7a569937c529eeda66c7293784a9402801af31}
        finalize_timeout: ${FINALIZE_TIMEOUT:float:60.0}
        genesis_config: *id002
        init_fallback_gas: ${INIT_FALLBACK_GAS:int:0}
        keeper_allowed_retries: ${KEEPER_ALLOWED_RETRIES:int:3}
        keeper_timeout: ${KEEPER_TIMEOUT:float:30.0}
        max_attempts: ${MAX_ATTEMPTS:int:10}
        max_healthcheck: ${MAX_HEALTHCHECK:int:120}
        multisend_address: ${MULTISEND_ADDRESS:str:0xA238CBeb142c10Ef7Ad8442C6D1f9E89e07e7761}
        multisend_batch_size: ${MULTISEND_BATCH_SIZE:int:1}
        on_chain_service_id: ${ON_CHAIN_SERVICE_ID:int:null}
        reset_tendermint_after: ${RESET_TM_AFTER:int:2}
        retry_attempts: ${RETRY_ATTEMPTS:int:400}
        retry_timeout: ${RETRY_TIMEOUT:int:3}
        reset_pause_duration: ${RESET_PAUSE_DURATION:int:10}
        request_retry_delay: ${REQUEST_RETRY_DELAY:float:1.0}
        request_timeout: ${REQUEST_TIMEOUT:float:10.0}
        round_timeout_seconds: ${ROUND_TIMEOUT:float:350.0}
        service_id: ${SERVICE_ID:str:trader}
        service_registry_address: ${SERVICE_REGISTRY_ADDRESS:str:0x9338b5153AE39BB89f50468E608eD9d764B755fD}
        agent_registry_address: ${AGENT_REGISTRY_ADDRESS:str:0xE49CB081e8d96920C38aA7AB90cb0294ab4Bc8EA}
        share_tm_config_on_startup: ${USE_ACN:bool:false}
        sleep_time: ${SLEEP_TIME:int:1}
        tendermint_check_sleep_delay: ${TM_CHECK_SLEEP_DELAY:int:3}
        tendermint_com_url: ${TENDERMINT_COM_URL:str:http://localhost:8080}
        tendermint_max_retries: ${TM_MAX_RETRIES:int:5}
        tendermint_url: ${TENDERMINT_URL:str:http://localhost:26657}
        tendermint_p2p_url: ${TM_P2P_ENDPOINT_NODE_1:str:node1:26656}
        termination_sleep: ${TERMINATION_SLEEP:int:900}
        tx_timeout: ${TX_TIMEOUT:float:10.0}
        use_termination: ${USE_TERMINATION:bool:false}
        termination_from_block: ${TERMINATION_FROM_BLOCK:int:0}
        validate_timeout: ${VALIDATE_TIMEOUT:int:1205}
        history_check_timeout: ${HISTORY_CHECK_TIMEOUT:int:1205}
        creator_per_subgraph: *id003
        slot_count: ${SLOT_COUNT:int:2}
        opening_margin: ${OPENING_MARGIN:int:300}
        languages: ${LANGUAGES:list:["en_US"]}
        average_block_time: ${ABT:int:5}
        abt_error_mult: ${ABT_ERROR_MULT:int:5}
        the_graph_error_message_key: ${THE_GRAPH_ERROR_MESSAGE_KEY:str:message}
        the_graph_payment_required_error: ${THE_GRAPH_PAYMENT_REQUIRED_ERROR:str:payment
          required for subsequent requests for this API key}
        mech_contract_address: ${MECH_CONTRACT_ADDRESS:str:0x77af31De935740567Cf4fF1986D04B2c964A786a}
        mech_request_price: ${MECH_REQUEST_PRICE:int:null}
        mech_chain_id: ${MECH_CHAIN_ID:str:gnosis}
        mech_wrapped_native_token_address: ${MECH_WRAPPED_NATIVE_TOKEN_ADDRESS:str:0xe91D153E0b41518A2Ce8Dd3D7944Fa863463a97d}
        sample_bets_closing_days: ${SAMPLE_BETS_CLOSING_DAYS:int:10}
        trading_strategy: ${TRADING_STRATEGY:str:kelly_criterion_no_conf}
        use_fallback_strategy: ${USE_FALLBACK_STRATEGY:bool:true}
        bet_threshold: ${BET_THRESHOLD:int:100000000000000000}
        blacklisting_duration: ${BLACKLISTING_DURATION:int:3600}
        ipfs_address: ${IPFS_ADDRESS:str:https://gateway.autonolas.tech/ipfs/}
        prompt_template: ${PROMPT_TEMPLATE:str:With the given question "@{question}"
          and the `yes` option represented by `@{yes}` and the `no` option represented
          by `@{no}`, what are the respective probabilities of `p_yes` and `p_no`
          occurring?}
        dust_threshold: ${DUST_THRESHOLD:int:10000000000000}
        conditional_tokens_address: ${CONDITIONAL_TOKENS_ADDRESS:str:0xCeAfDD6bc0bEF976fdCd1112955828E00543c0Ce}
        realitio_proxy_address: ${REALITIO_PROXY_ADDRESS:str:0xAB16D643bA051C11962DA645f74632d3130c81E2}
        realitio_address: ${REALITIO_ADDRESS:str:0x79e32aE03fb27B07C89c0c568F80287C01ca2E57}
        event_filtering_batch_size: ${EVENT_FILTERING_BATCH_SIZE:int:5000}
        reduce_factor: ${REDUCE_FACTOR:float:0.25}
        max_filtering_retries: ${MAX_FILTERING_RETRIES:int:6}
        minimum_batch_size: ${MINIMUM_BATCH_SIZE:int:500}
        redeeming_batch_size: ${REDEEMING_BATCH_SIZE:int:1}
        slippage: ${SLIPPAGE:float:0.01}
        policy_epsilon: ${POLICY_EPSILON:float:0.1}
        store_path: ${STORE_PATH:str:/data/}
        irrelevant_tools: ${IRRELEVANT_TOOLS:list:["openai-text-davinci-002", "openai-text-davinci-003",
          "openai-gpt-3.5-turbo", "openai-gpt-4", "stabilityai-stable-diffusion-v1-5",
          "stabilityai-stable-diffusion-xl-beta-v2-2-2", "stabilityai-stable-diffusion-512-v2-1",
          "stabilityai-stable-diffusion-768-v2-1"]}
        staking_contract_address: ${STAKING_CONTRACT_ADDRESS:str:0x2Ef503950Be67a98746F484DA0bBAdA339DF3326}
        staking_interaction_sleep_time: ${STAKING_INTERACTION_SLEEP_TIME:int:5}
        disable_trading: ${DISABLE_TRADING:bool:false}
        stop_trading_if_staking_kpi_met: ${STOP_TRADING_IF_STAKING_KPI_MET:bool:true}
        agent_balance_threshold: ${AGENT_BALANCE_THRESHOLD:int:10000000000000000}
        refill_check_interval: ${REFILL_CHECK_INTERVAL:int:10}
        tool_punishment_multiplier: ${TOOL_PUNISHMENT_MULTIPLIER:int:1}
        redeem_round_timeout: ${REDEEM_ROUND_TIMEOUT:float:3600.0}
        contract_timeout: ${CONTRACT_TIMEOUT:float:300.0}
        file_hash_to_strategies_json: ${FILE_HASH_TO_STRATEGIES_JSON:list:[["bafybeihufqu2ra7vud4h6g2nwahx7mvdido7ff6prwnib2tdlc4np7dw24",["bet_amount_per_threshold"]],["bafybeihnweebd6lxqtiat2mgspp5tpal4e2hntwdxvptkmbunpdxq2fple",["kelly_criterion_no_conf"]]]}
        strategies_kwargs: ${STRATEGIES_KWARGS:list:[["bet_kelly_fraction",0.5],["floor_balance",500000000000000000],["bet_amount_per_threshold",{"0.0":0,"0.1":0,"0.2":0,"0.3":0,"0.4":0,"0.5":0,"0.6":60000000000000000,"0.7":90000000000000000,"0.8":100000000000000000,"0.9":1000000000000000000,"1.0":10000000000000000000}]]}
        use_subgraph_for_redeeming: ${USE_SUBGRAPH_FOR_REDEEMING:bool:true}
        use_nevermined: ${USE_NEVERMINED:bool:false}
        mech_to_subscription_params: ${SUBSCRIPTION_PARAMS:list:[["base_url", "https://marketplace-api.gnosis.nevermined.app/api/v1/metadata/assets/ddo"],
          ["did", "did:nv:0ea01d5de3b34e3792db825f2a5f5595c393c68b19fd5efdacd00fcc63a53483"],
          ["escrow_payment_condition_address", "0x9dDC4F1Ea5b94C138A23b60EC48c0d01d172629a"],
          ["lock_payment_condition_address", "0xDE85A368Ee6f374d236500d176814365370778dA"],
          ["transfer_nft_condition_address", "0xbBa4A25262745a55f020D0a3E9a82c25bb6F4979"],
          ["token_address", "0x80A9b55F8604acC26dF2Ac6e07F9dC5B0eAa05Ce"], ["order_address",
          "0xc7751eff5396a846e7bc83ac31d3cb7d37cb49e4"], ["nft_amount", "100"], ["payment_token",
          "0x0000000000000000000000000000000000000000"], ["order_address", "0xc7751eff5396a846e7bc83ac31d3cb7d37cb49e4"],
          ["price", "1000000000000000000"]]}
        service_endpoint: ${SERVICE_ENDPOINT:str:https://trader.staging.autonolas.tech/}
        rpc_sleep_time: ${RPC_SLEEP_TIME:int:10}
        mech_interaction_sleep_time: ${MECH_INTERACTION_SLEEP_TIME:int:10}
    benchmark_tool: *id004
    acc_info_fields: *id005
    network_subgraph: *id006
    omen_subgraph: *id007
    randomness_api: *id008
    mech_response: *id009
    agent_tools: *id010
    trades_subgraph: *id011
    conditional_tokens_subgraph: *id012
    realitio_subgraph: *id013
2:
  models:
    params:
      args:
        setup: *id001
        cleanup_history_depth: ${CLEANUP_HISTORY_DEPTH:int:1}
        cleanup_history_depth_current: ${CLEANUP_HISTORY_DEPTH_CURRENT:int:null}
        drand_public_key: ${DRAND_PUBLIC_KEY:str:868f005eb8e6e4ca0a47c8a77ceaa5309a47978a7c71bc5cce96366b5d7a569937c529eeda66c7293784a9402801af31}
        finalize_timeout: ${FINALIZE_TIMEOUT:float:60.0}
        genesis_config: *id002
        init_fallback_gas: ${INIT_FALLBACK_GAS:int:0}
        keeper_allowed_retries: ${KEEPER_ALLOWED_RETRIES:int:3}
        keeper_timeout: ${KEEPER_TIMEOUT:float:30.0}
        max_attempts: ${MAX_ATTEMPTS:int:10}
        max_healthcheck: ${MAX_HEALTHCHECK:int:120}
        multisend_address: ${MULTISEND_ADDRESS:str:0xA238CBeb142c10Ef7Ad8442C6D1f9E89e07e7761}
        multisend_batch_size: ${MULTISEND_BATCH_SIZE:int:1}
        on_chain_service_id: ${ON_CHAIN_SERVICE_ID:int:null}
        reset_tendermint_after: ${RESET_TM_AFTER:int:2}
        retry_attempts: ${RETRY_ATTEMPTS:int:400}
        retry_timeout: ${RETRY_TIMEOUT:int:3}
        reset_pause_duration: ${RESET_PAUSE_DURATION:int:10}
        request_retry_delay: ${REQUEST_RETRY_DELAY:float:1.0}
        request_timeout: ${REQUEST_TIMEOUT:float:10.0}
        round_timeout_seconds: ${ROUND_TIMEOUT:float:350.0}
        service_id: ${SERVICE_ID:str:trader}
        service_registry_address: ${SERVICE_REGISTRY_ADDRESS:str:0x9338b5153AE39BB89f50468E608eD9d764B755fD}
        agent_registry_address: ${AGENT_REGISTRY_ADDRESS:str:0xE49CB081e8d96920C38aA7AB90cb0294ab4Bc8EA}
        share_tm_config_on_startup: ${USE_ACN:bool:false}
        sleep_time: ${SLEEP_TIME:int:1}
        tendermint_check_sleep_delay: ${TM_CHECK_SLEEP_DELAY:int:3}
        tendermint_com_url: ${TENDERMINT_COM_URL:str:http://localhost:8080}
        tendermint_max_retries: ${TM_MAX_RETRIES:int:5}
        tendermint_url: ${TENDERMINT_URL:str:http://localhost:26657}
        tendermint_p2p_url: ${TM_P2P_ENDPOINT_NODE_2:str:node2:26656}
        termination_sleep: ${TERMINATION_SLEEP:int:900}
        tx_timeout: ${TX_TIMEOUT:float:10.0}
        use_termination: ${USE_TERMINATION:bool:false}
        termination_from_block: ${TERMINATION_FROM_BLOCK:int:0}
        validate_timeout: ${VALIDATE_TIMEOUT:int:1205}
        history_check_timeout: ${HISTORY_CHECK_TIMEOUT:int:1205}
        creator_per_subgraph: *id003
        slot_count: ${SLOT_COUNT:int:2}
        opening_margin: ${OPENING_MARGIN:int:300}
        languages: ${LANGUAGES:list:["en_US"]}
        average_block_time: ${ABT:int:5}
        abt_error_mult: ${ABT_ERROR_MULT:int:5}
        the_graph_error_message_key: ${THE_GRAPH_ERROR_MESSAGE_KEY:str:message}
        the_graph_payment_required_error: ${THE_GRAPH_PAYMENT_REQUIRED_ERROR:str:payment
          required for subsequent requests for this API key}
        mech_contract_address: ${MECH_CONTRACT_ADDRESS:str:0x77af31De935740567Cf4fF1986D04B2c964A786a}
        mech_request_price: ${MECH_REQUEST_PRICE:int:null}
        mech_chain_id: ${MECH_CHAIN_ID:str:gnosis}
        mech_wrapped_native_token_address: ${MECH_WRAPPED_NATIVE_TOKEN_ADDRESS:str:0xe91D153E0b41518A2Ce8Dd3D7944Fa863463a97d}
        sample_bets_closing_days: ${SAMPLE_BETS_CLOSING_DAYS:int:10}
        trading_strategy: ${TRADING_STRATEGY:str:kelly_criterion_no_conf}
        use_fallback_strategy: ${USE_FALLBACK_STRATEGY:bool:true}
        bet_threshold: ${BET_THRESHOLD:int:100000000000000000}
        blacklisting_duration: ${BLACKLISTING_DURATION:int:3600}
        ipfs_address: ${IPFS_ADDRESS:str:https://gateway.autonolas.tech/ipfs/}
        prompt_template: ${PROMPT_TEMPLATE:str:With the given question "@{question}"
          and the `yes` option represented by `@{yes}` and the `no` option represented
          by `@{no}`, what are the respective probabilities of `p_yes` and `p_no`
          occurring?}
        dust_threshold: ${DUST_THRESHOLD:int:10000000000000}
        conditional_tokens_address: ${CONDITIONAL_TOKENS_ADDRESS:str:0xCeAfDD6bc0bEF976fdCd1112955828E00543c0Ce}
        realitio_proxy_address: ${REALITIO_PROXY_ADDRESS:str:0xAB16D643bA051C11962DA645f74632d3130c81E2}
        realitio_address: ${REALITIO_ADDRESS:str:0x79e32aE03fb27B07C89c0c568F80287C01ca2E57}
        event_filtering_batch_size: ${EVENT_FILTERING_BATCH_SIZE:int:5000}
        reduce_factor: ${REDUCE_FACTOR:float:0.25}
        max_filtering_retries: ${MAX_FILTERING_RETRIES:int:6}
        minimum_batch_size: ${MINIMUM_BATCH_SIZE:int:500}
        redeeming_batch_size: ${REDEEMING_BATCH_SIZE:int:1}
        slippage: ${SLIPPAGE:float:0.01}
        policy_epsilon: ${POLICY_EPSILON:float:0.1}
        store_path: ${STORE_PATH:str:/data/}
        irrelevant_tools: ${IRRELEVANT_TOOLS:list:["openai-text-davinci-002", "openai-text-davinci-003",
          "openai-gpt-3.5-turbo", "openai-gpt-4", "stabilityai-stable-diffusion-v1-5",
          "stabilityai-stable-diffusion-xl-beta-v2-2-2", "stabilityai-stable-diffusion-512-v2-1",
          "stabilityai-stable-diffusion-768-v2-1"]}
        staking_contract_address: ${STAKING_CONTRACT_ADDRESS:str:0x2Ef503950Be67a98746F484DA0bBAdA339DF3326}
        staking_interaction_sleep_time: ${STAKING_INTERACTION_SLEEP_TIME:int:5}
        disable_trading: ${DISABLE_TRADING:bool:false}
        stop_trading_if_staking_kpi_met: ${STOP_TRADING_IF_STAKING_KPI_MET:bool:true}
        agent_balance_threshold: ${AGENT_BALANCE_THRESHOLD:int:10000000000000000}
        refill_check_interval: ${REFILL_CHECK_INTERVAL:int:10}
        tool_punishment_multiplier: ${TOOL_PUNISHMENT_MULTIPLIER:int:1}
        redeem_round_timeout: ${REDEEM_ROUND_TIMEOUT:float:3600.0}
        contract_timeout: ${CONTRACT_TIMEOUT:float:300.0}
        file_hash_to_strategies_json: ${FILE_HASH_TO_STRATEGIES_JSON:list:[["bafybeihufqu2ra7vud4h6g2nwahx7mvdido7ff6prwnib2tdlc4np7dw24",["bet_amount_per_threshold"]],["bafybeihnweebd6lxqtiat2mgspp5tpal4e2hntwdxvptkmbunpdxq2fple",["kelly_criterion_no_conf"]]]}
        strategies_kwargs: ${STRATEGIES_KWARGS:list:[["bet_kelly_fraction",0.5],["floor_balance",500000000000000000],["bet_amount_per_threshold",{"0.0":0,"0.1":0,"0.2":0,"0.3":0,"0.4":0,"0.5":0,"0.6":60000000000000000,"0.7":90000000000000000,"0.8":100000000000000000,"0.9":1000000000000000000,"1.0":10000000000000000000}]]}
        use_subgraph_for_redeeming: ${USE_SUBGRAPH_FOR_REDEEMING:bool:true}
        use_nevermined: ${USE_NEVERMINED:bool:false}
        mech_to_subscription_params: ${SUBSCRIPTION_PARAMS:list:[["base_url", "https://marketplace-api.gnosis.nevermined.app/api/v1/metadata/assets/ddo"],
          ["did", "did:nv:0ea01d5de3b34e3792db825f2a5f5595c393c68b19fd5efdacd00fcc63a53483"],
          ["escrow_payment_condition_address", "0x9dDC4F1Ea5b94C138A23b60EC48c0d01d172629a"],
          ["lock_payment_condition_address", "0xDE85A368Ee6f374d236500d176814365370778dA"],
          ["transfer_nft_condition_address", "0xbBa4A25262745a55f020D0a3E9a82c25bb6F4979"],
          ["token_address", "0x80A9b55F8604acC26dF2Ac6e07F9dC5B0eAa05Ce"], ["order_address",
          "0xc7751eff5396a846e7bc83ac31d3cb7d37cb49e4"], ["nft_amount", "100"], ["payment_token",
          "0x0000000000000000000000000000000000000000"], ["order_address", "0xc7751eff5396a846e7bc83ac31d3cb7d37cb49e4"],
          ["price", "1000000000000000000"]]}
        service_endpoint: ${SERVICE_ENDPOINT:str:https://trader.staging.autonolas.tech/}
        rpc_sleep_time: ${RPC_SLEEP_TIME:int:10}
        mech_interaction_sleep_time: ${MECH_INTERACTION_SLEEP_TIME:int:10}
    benchmark_tool: *id004
    acc_info_fields: *id005
    network_subgraph: *id006
    omen_subgraph: *id007
    randomness_api: *id008
    mech_response: *id009
    agent_tools: *id010
    trades_subgraph: *id011
    conditional_tokens_subgraph: *id012
    realitio_subgraph: *id013
3:
  models:
    params:
      args:
        setup: *id001
        cleanup_history_depth: ${CLEANUP_HISTORY_DEPTH:int:1}
        cleanup_history_depth_current: ${CLEANUP_HISTORY_DEPTH_CURRENT:int:null}
        drand_public_key: ${DRAND_PUBLIC_KEY:str:868f005eb8e6e4ca0a47c8a77ceaa5309a47978a7c71bc5cce96366b5d7a569937c529eeda66c7293784a9402801af31}
        finalize_timeout: ${FINALIZE_TIMEOUT:float:60.0}
        genesis_config: *id002
        init_fallback_gas: ${INIT_FALLBACK_GAS:int:0}
        keeper_allowed_retries: ${KEEPER_ALLOWED_RETRIES:int:3}
        keeper_timeout: ${KEEPER_TIMEOUT:float:30.0}
        max_attempts: ${MAX_ATTEMPTS:int:10}
        max_healthcheck: ${MAX_HEALTHCHECK:int:120}
        multisend_address: ${MULTISEND_ADDRESS:str:0xA238CBeb142c10Ef7Ad8442C6D1f9E89e07e7761}
        multisend_batch_size: ${MULTISEND_BATCH_SIZE:int:1}
        on_chain_service_id: ${ON_CHAIN_SERVICE_ID:int:null}
        reset_tendermint_after: ${RESET_TM_AFTER:int:2}
        retry_attempts: ${RETRY_ATTEMPTS:int:400}
        retry_timeout: ${RETRY_TIMEOUT:int:3}
        reset_pause_duration: ${RESET_PAUSE_DURATION:int:10}
        request_retry_delay: ${REQUEST_RETRY_DELAY:float:1.0}
        request_timeout: ${REQUEST_TIMEOUT:float:10.0}
        round_timeout_seconds: ${ROUND_TIMEOUT:float:350.0}
        service_id: ${SERVICE_ID:str:trader}
        service_registry_address: ${SERVICE_REGISTRY_ADDRESS:str:0x9338b5153AE39BB89f50468E608eD9d764B755fD}
        agent_registry_address: ${AGENT_REGISTRY_ADDRESS:str:0xE49CB081e8d96920C38aA7AB90cb0294ab4Bc8EA}
        share_tm_config_on_startup: ${USE_ACN:bool:false}
        sleep_time: ${SLEEP_TIME:int:1}
        tendermint_check_sleep_delay: ${TM_CHECK_SLEEP_DELAY:int:3}
        tendermint_com_url: ${TENDERMINT_COM_URL:str:http://localhost:8080}
        tendermint_max_retries: ${TM_MAX_RETRIES:int:5}
        tendermint_url: ${TENDERMINT_URL:str:http://localhost:26657}
        tendermint_p2p_url: ${TM_P2P_ENDPOINT_NODE_3:str:node3:26656}
        termination_sleep: ${TERMINATION_SLEEP:int:900}
        tx_timeout: ${TX_TIMEOUT:float:10.0}
        use_termination: ${USE_TERMINATION:bool:false}
        termination_from_block: ${TERMINATION_FROM_BLOCK:int:0}
        validate_timeout: ${VALIDATE_TIMEOUT:int:1205}
        history_check_timeout: ${HISTORY_CHECK_TIMEOUT:int:1205}
        creator_per_subgraph: *id003
        slot_count: ${SLOT_COUNT:int:2}
        opening_margin: ${OPENING_MARGIN:int:300}
        languages: ${LANGUAGES:list:["en_US"]}
        average_block_time: ${ABT:int:5}
        abt_error_mult: ${ABT_ERROR_MULT:int:5}
        the_graph_error_message_key: ${THE_GRAPH_ERROR_MESSAGE_KEY:str:message}
        the_graph_payment_required_error: ${THE_GRAPH_PAYMENT_REQUIRED_ERROR:str:payment
          required for subsequent requests for this API key}
        mech_contract_address: ${MECH_CONTRACT_ADDRESS:str:0x77af31De935740567Cf4fF1986D04B2c964A786a}
        mech_request_price: ${MECH_REQUEST_PRICE:int:null}
        mech_chain_id: ${MECH_CHAIN_ID:str:gnosis}
        mech_wrapped_native_token_address: ${MECH_WRAPPED_NATIVE_TOKEN_ADDRESS:str:0xe91D153E0b41518A2Ce8Dd3D7944Fa863463a97d}
        sample_bets_closing_days: ${SAMPLE_BETS_CLOSING_DAYS:int:10}
        trading_strategy: ${TRADING_STRATEGY:str:kelly_criterion_no_conf}
        use_fallback_strategy: ${USE_FALLBACK_STRATEGY:bool:true}
        bet_threshold: ${BET_THRESHOLD:int:100000000000000000}
        blacklisting_duration: ${BLACKLISTING_DURATION:int:3600}
        ipfs_address: ${IPFS_ADDRESS:str:https://gateway.autonolas.tech/ipfs/}
        prompt_template: ${PROMPT_TEMPLATE:str:With the given question "@{question}"
          and the `yes` option represented by `@{yes}` and the `no` option represented
          by `@{no}`, what are the respective probabilities of `p_yes` and `p_no`
          occurring?}
        dust_threshold: ${DUST_THRESHOLD:int:10000000000000}
        conditional_tokens_address: ${CONDITIONAL_TOKENS_ADDRESS:str:0xCeAfDD6bc0bEF976fdCd1112955828E00543c0Ce}
        realitio_proxy_address: ${REALITIO_PROXY_ADDRESS:str:0xAB16D643bA051C11962DA645f74632d3130c81E2}
        realitio_address: ${REALITIO_ADDRESS:str:0x79e32aE03fb27B07C89c0c568F80287C01ca2E57}
        event_filtering_batch_size: ${EVENT_FILTERING_BATCH_SIZE:int:5000}
        reduce_factor: ${REDUCE_FACTOR:float:0.25}
        max_filtering_retries: ${MAX_FILTERING_RETRIES:int:6}
        minimum_batch_size: ${MINIMUM_BATCH_SIZE:int:500}
        redeeming_batch_size: ${REDEEMING_BATCH_SIZE:int:1}
        slippage: ${SLIPPAGE:float:0.01}
        policy_epsilon: ${POLICY_EPSILON:float:0.1}
        store_path: ${STORE_PATH:str:/data/}
        irrelevant_tools: ${IRRELEVANT_TOOLS:list:["openai-text-davinci-002", "openai-text-davinci-003",
          "openai-gpt-3.5-turbo", "openai-gpt-4", "stabilityai-stable-diffusion-v1-5",
          "stabilityai-stable-diffusion-xl-beta-v2-2-2", "stabilityai-stable-diffusion-512-v2-1",
          "stabilityai-stable-diffusion-768-v2-1"]}
        staking_contract_address: ${STAKING_CONTRACT_ADDRESS:str:0x2Ef503950Be67a98746F484DA0bBAdA339DF3326}
        staking_interaction_sleep_time: ${STAKING_INTERACTION_SLEEP_TIME:int:5}
        disable_trading: ${DISABLE_TRADING:bool:false}
        stop_trading_if_staking_kpi_met: ${STOP_TRADING_IF_STAKING_KPI_MET:bool:true}
        agent_balance_threshold: ${AGENT_BALANCE_THRESHOLD:int:10000000000000000}
        refill_check_interval: ${REFILL_CHECK_INTERVAL:int:10}
        tool_punishment_multiplier: ${TOOL_PUNISHMENT_MULTIPLIER:int:1}
        redeem_round_timeout: ${REDEEM_ROUND_TIMEOUT:float:3600.0}
        contract_timeout: ${CONTRACT_TIMEOUT:float:300.0}
        file_hash_to_strategies_json: ${FILE_HASH_TO_STRATEGIES_JSON:list:[["bafybeihufqu2ra7vud4h6g2nwahx7mvdido7ff6prwnib2tdlc4np7dw24",["bet_amount_per_threshold"]],["bafybeihnweebd6lxqtiat2mgspp5tpal4e2hntwdxvptkmbunpdxq2fple",["kelly_criterion_no_conf"]]]}
        strategies_kwargs: ${STRATEGIES_KWARGS:list:[["bet_kelly_fraction",0.5],["floor_balance",500000000000000000],["bet_amount_per_threshold",{"0.0":0,"0.1":0,"0.2":0,"0.3":0,"0.4":0,"0.5":0,"0.6":60000000000000000,"0.7":90000000000000000,"0.8":100000000000000000,"0.9":1000000000000000000,"1.0":10000000000000000000}]]}
        use_subgraph_for_redeeming: ${USE_SUBGRAPH_FOR_REDEEMING:bool:true}
        use_nevermined: ${USE_NEVERMINED:bool:false}
        mech_to_subscription_params: ${SUBSCRIPTION_PARAMS:list:[["base_url", "https://marketplace-api.gnosis.nevermined.app/api/v1/metadata/assets/ddo"],
          ["did", "did:nv:0ea01d5de3b34e3792db825f2a5f5595c393c68b19fd5efdacd00fcc63a53483"],
          ["escrow_payment_condition_address", "0x9dDC4F1Ea5b94C138A23b60EC48c0d01d172629a"],
          ["lock_payment_condition_address", "0xDE85A368Ee6f374d236500d176814365370778dA"],
          ["transfer_nft_condition_address", "0xbBa4A25262745a55f020D0a3E9a82c25bb6F4979"],
          ["token_address", "0x80A9b55F8604acC26dF2Ac6e07F9dC5B0eAa05Ce"], ["order_address",
          "0xc7751eff5396a846e7bc83ac31d3cb7d37cb49e4"], ["nft_amount", "100"], ["payment_token",
          "0x0000000000000000000000000000000000000000"], ["order_address", "0xc7751eff5396a846e7bc83ac31d3cb7d37cb49e4"],
          ["price", "1000000000000000000"]]}
        service_endpoint: ${SERVICE_ENDPOINT:str:https://trader.staging.autonolas.tech/}
        rpc_sleep_time: ${RPC_SLEEP_TIME:int:10}
        mech_interaction_sleep_time: ${MECH_INTERACTION_SLEEP_TIME:int:10}
    benchmark_tool: *id004
    acc_info_fields: *id005
    network_subgraph: *id006
    omen_subgraph: *id007
    randomness_api: *id008
    mech_response: *id009
    agent_tools: *id010
    trades_subgraph: *id011
    conditional_tokens_subgraph: *id012
    realitio_subgraph: *id013
---
public_id: valory/ledger:0.19.0
type: connection
0:
  config:
    ledger_apis:
      ethereum:
        address: ${RPC_0:str:http://host.docker.internal:8545}
        chain_id: ${CHAIN_ID:int:1337}
        default_gas_price_strategy: ${DEFAULT_GAS_PRICE_STRATEGY:str:eip1559}
        poa_chain: ${POA_CHAIN:bool:false}
1:
  config:
    ledger_apis:
      ethereum:
        address: ${RPC_1:str:http://host.docker.internal:8545}
        chain_id: ${CHAIN_ID:int:1337}
        default_gas_price_strategy: ${DEFAULT_GAS_PRICE_STRATEGY:str:eip1559}
        poa_chain: ${POA_CHAIN:bool:false}
2:
  config:
    ledger_apis:
      ethereum:
        address: ${RPC_2:str:http://host.docker.internal:8545}
        chain_id: ${CHAIN_ID:int:1337}
        default_gas_price_strategy: ${DEFAULT_GAS_PRICE_STRATEGY:str:eip1559}
        poa_chain: ${POA_CHAIN:bool:false}
3:
  config:
    ledger_apis:
      ethereum:
        address: ${RPC_3:str:http://host.docker.internal:8545}
        chain_id: ${CHAIN_ID:int:1337}
        default_gas_price_strategy: ${DEFAULT_GAS_PRICE_STRATEGY:str:eip1559}
        poa_chain: ${POA_CHAIN:bool:false}
---
public_id: valory/p2p_libp2p_client:0.1.0
type: connection
config:
  nodes:
  - uri: ${ACN_URI:str:acn.staging.autonolas.tech:9005}
    public_key: ${ACN_NODE_PUBLIC_KEY:str:02d3a830c9d6ea1ae91936951430dee11f4662f33118b02190693be835359a9d77}
cert_requests:
- identifier: acn
  ledger_id: ethereum
  message_format: '{public_key}'
  not_after: '2023-01-01'
  not_before: '2022-01-01'
  public_key: ${ACN_NODE_PUBLIC_KEY:str:02d3a830c9d6ea1ae91936951430dee11f4662f33118b02190693be835359a9d77}
  save_path: .certs/acn_cosmos_11000.txt
is_abstract: false
---
public_id: valory/http_server:0.22.0:bafybeicblltx7ha3ulthg7bzfccuqqyjmihhrvfeztlgrlcoxhr7kf6nbq
type: connection
config:
  host: ${HTTP_SERVER_HOST:str:0.0.0.0}
  port: ${HTTP_SERVER_PORT:int:8716}
  target_skill_id: valory/trader_abci:0.1.0<|MERGE_RESOLUTION|>--- conflicted
+++ resolved
@@ -7,11 +7,7 @@
 fingerprint:
   README.md: bafybeigtuothskwyvrhfosps2bu6suauycolj67dpuxqvnicdrdu7yhtvq
 fingerprint_ignore_patterns: []
-<<<<<<< HEAD
-agent: valory/trader:0.1.0:bafybeicj254rppwbjb3wgynpe5epftfd2ldqg5uqkgbjzokckfjd3r2ebu
-=======
 agent: valory/trader:0.1.0:bafybeifdjlr6sifmxxbhqfirxle7dngvue5lxc6g7iqkahkkvri7uqn3wu
->>>>>>> b8270806
 number_of_agents: 4
 deployment:
   agent:
@@ -101,7 +97,6 @@
         bet_threshold: ${BET_THRESHOLD:int:100000000000000000}
         blacklisting_duration: ${BLACKLISTING_DURATION:int:3600}
         ipfs_address: ${IPFS_ADDRESS:str:https://gateway.autonolas.tech/ipfs/}
-        tools_accuracy_hash: ${TOOLS_ACCURACY_HASH:str:QmR8etyW3TPFadNtNrW54vfnFqmh8vBrMARWV76EmxCZyk}
         prompt_template: ${PROMPT_TEMPLATE:str:With the given question "@{question}"
           and the `yes` option represented by `@{yes}` and the `no` option represented
           by `@{no}`, what are the respective probabilities of `p_yes` and `p_no`
@@ -171,13 +166,7 @@
         bet_amount_field: ${BENCHMARKING_MODE_BET_AMOUNT_FIELD:str:collateral_amount}
         results_filename: ${BENCHMARKING_MODE_RESULTS_FILENAME:str:benchmarking_results.csv}
         randomness: ${BENCHMARKING_MODE_RANDOMNESS:str:benchmarking_randomness}
-    acc_info_fields: &id005
-      args:
-        tool: ${ACC_INFO_FIELDS_TOOL:str:tool}
-        requests: ${ACC_INFO_FIELDS_REQUESTS:str:total_requests}
-        accuracy: ${ACC_INFO_FIELDS_ACCURACY:str:tool_accuracy}
-        sep: ${ACC_INFO_FIELDS_SEP:str:,}
-    network_subgraph: &id006
+    network_subgraph: &id005
       args:
         headers:
           Content-Type: ${NETWORK_SUBGRAPH_CONTENT_TYPE:str:application/json}
@@ -190,7 +179,7 @@
         error_type: ${NETWORK_SUBGRAPH_ERROR_TYPE:str:dict}
         retries: ${NETWORK_SUBGRAPH_RETRIES:int:5}
         url: ${NETWORK_SUBGRAPH_URL:str:https://api.thegraph.com/subgraphs/name/stakewise/ethereum-gnosis}
-    omen_subgraph: &id007
+    omen_subgraph: &id006
       args:
         headers:
           Content-Type: ${OMEN_SUBGRAPH_CONTENT_TYPE:str:application/json}
@@ -202,14 +191,14 @@
         error_type: ${NETWORK_SUBGRAPH_ERROR_TYPE:str:dict}
         retries: ${OMEN_SUBGRAPH_RETRIES:int:5}
         url: ${OMEN_SUBGRAPH_URL:str:https://api.thegraph.com/subgraphs/name/protofire/omen-xdai}
-    randomness_api: &id008
+    randomness_api: &id007
       args:
         method: ${RANDOMNESS_API_METHOD:str:GET}
         response_key: ${RANDOMNESS_API_RESPONSE_KEY:str:null}
         response_type: ${RANDOMNESS_API_RESPONSE_TYPE:str:dict}
         retries: ${RANDOMNESS_API_RETRIES:int:5}
         url: ${RANDOMNESS_API_URL:str:https://drand.cloudflare.com/public/latest}
-    mech_response: &id009
+    mech_response: &id008
       args:
         headers:
           Content-Type: ${MECH_RESPONSE_API_CONTENT_TYPE:str:application/json}
@@ -218,7 +207,7 @@
         response_type: ${MECH_RESPONSE_API_RESPONSE_TYPE:str:str}
         retries: ${MECH_RESPONSE_API_RETRIES:int:5}
         url: ${MECH_RESPONSE_API_URL:str:''}
-    agent_tools: &id010
+    agent_tools: &id009
       args:
         headers:
           Content-Type: ${AGENT_TOOLS_API_CONTENT_TYPE:str:application/json}
@@ -227,7 +216,7 @@
         response_type: ${AGENT_TOOLS_API_RESPONSE_TYPE:str:list}
         retries: ${AGENT_TOOLS_API_RETRIES:int:5}
         url: ${AGENT_TOOLS_API_URL:str:''}
-    trades_subgraph: &id011
+    trades_subgraph: &id010
       args:
         headers:
           Content-Type: ${TRADES_SUBGRAPH_CONTENT_TYPE:str:application/json}
@@ -239,7 +228,7 @@
         error_type: ${NETWORK_SUBGRAPH_ERROR_TYPE:str:dict}
         retries: ${TRADES_SUBGRAPH_RETRIES:int:5}
         url: ${TRADES_SUBGRAPH_URL:str:https://api.thegraph.com/subgraphs/name/protofire/omen-xdai}
-    conditional_tokens_subgraph: &id012
+    conditional_tokens_subgraph: &id011
       args:
         headers:
           Content-Type: ${CONDITIONAL_TOKENS_SUBGRAPH_CONTENT_TYPE:str:application/json}
@@ -251,7 +240,7 @@
         error_type: ${NETWORK_SUBGRAPH_ERROR_TYPE:str:dict}
         retries: ${CONDITIONAL_TOKENS_SUBGRAPH_RETRIES:int:5}
         url: ${CONDITIONAL_TOKENS_SUBGRAPH_URL:str:https://api.thegraph.com/subgraphs/name/gnosis/conditional-tokens-gc}
-    realitio_subgraph: &id013
+    realitio_subgraph: &id012
       args:
         headers:
           Content-Type: ${REALITIO_SUBGRAPH_CONTENT_TYPE:str:application/json}
@@ -369,15 +358,14 @@
         rpc_sleep_time: ${RPC_SLEEP_TIME:int:10}
         mech_interaction_sleep_time: ${MECH_INTERACTION_SLEEP_TIME:int:10}
     benchmark_tool: *id004
-    acc_info_fields: *id005
-    network_subgraph: *id006
-    omen_subgraph: *id007
-    randomness_api: *id008
-    mech_response: *id009
-    agent_tools: *id010
-    trades_subgraph: *id011
-    conditional_tokens_subgraph: *id012
-    realitio_subgraph: *id013
+    network_subgraph: *id005
+    omen_subgraph: *id006
+    randomness_api: *id007
+    mech_response: *id008
+    agent_tools: *id009
+    trades_subgraph: *id010
+    conditional_tokens_subgraph: *id011
+    realitio_subgraph: *id012
 2:
   models:
     params:
@@ -484,15 +472,14 @@
         rpc_sleep_time: ${RPC_SLEEP_TIME:int:10}
         mech_interaction_sleep_time: ${MECH_INTERACTION_SLEEP_TIME:int:10}
     benchmark_tool: *id004
-    acc_info_fields: *id005
-    network_subgraph: *id006
-    omen_subgraph: *id007
-    randomness_api: *id008
-    mech_response: *id009
-    agent_tools: *id010
-    trades_subgraph: *id011
-    conditional_tokens_subgraph: *id012
-    realitio_subgraph: *id013
+    network_subgraph: *id005
+    omen_subgraph: *id006
+    randomness_api: *id007
+    mech_response: *id008
+    agent_tools: *id009
+    trades_subgraph: *id010
+    conditional_tokens_subgraph: *id011
+    realitio_subgraph: *id012
 3:
   models:
     params:
@@ -599,15 +586,14 @@
         rpc_sleep_time: ${RPC_SLEEP_TIME:int:10}
         mech_interaction_sleep_time: ${MECH_INTERACTION_SLEEP_TIME:int:10}
     benchmark_tool: *id004
-    acc_info_fields: *id005
-    network_subgraph: *id006
-    omen_subgraph: *id007
-    randomness_api: *id008
-    mech_response: *id009
-    agent_tools: *id010
-    trades_subgraph: *id011
-    conditional_tokens_subgraph: *id012
-    realitio_subgraph: *id013
+    network_subgraph: *id005
+    omen_subgraph: *id006
+    randomness_api: *id007
+    mech_response: *id008
+    agent_tools: *id009
+    trades_subgraph: *id010
+    conditional_tokens_subgraph: *id011
+    realitio_subgraph: *id012
 ---
 public_id: valory/ledger:0.19.0
 type: connection
