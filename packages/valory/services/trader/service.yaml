name: trader
author: valory
version: 0.1.0
description: A set of agents placing bets
aea_version: '>=1.0.0, <2.0.0'
license: Apache-2.0
fingerprint:
  README.md: bafybeigtuothskwyvrhfosps2bu6suauycolj67dpuxqvnicdrdu7yhtvq
fingerprint_ignore_patterns: []
agent: valory/trader:0.1.0:bafybeictgxhla4ka5hzqdntz7zouiz67zfuycuamalkhkwejml6waopxfa
number_of_agents: 4
deployment:
  agent:
    ports:
      0:
        8716: 8716
---
public_id: valory/trader_abci:0.1.0
type: skill
0:
  models:
    params:
      args:
        setup: &id001
          all_participants: ${ALL_PARTICIPANTS:list:[]}
          safe_contract_address: ${SAFE_CONTRACT_ADDRESS:str:0x0000000000000000000000000000000000000000}
          consensus_threshold: ${CONSENSUS_THRESHOLD:int:null}
        cleanup_history_depth: ${CLEANUP_HISTORY_DEPTH:int:1}
        cleanup_history_depth_current: ${CLEANUP_HISTORY_DEPTH_CURRENT:int:null}
        drand_public_key: ${DRAND_PUBLIC_KEY:str:868f005eb8e6e4ca0a47c8a77ceaa5309a47978a7c71bc5cce96366b5d7a569937c529eeda66c7293784a9402801af31}
        finalize_timeout: ${FINALIZE_TIMEOUT:float:60.0}
        genesis_config: &id002
          genesis_time: ${GENESIS_TIME:str:'2023-07-12T00:00:00.000000000Z'}
          chain_id: ${GENESIS_CHAIN_ID:str:chain-c4daS1}
          consensus_params:
            block:
              max_bytes: ${BLOCK_MAX_BYTES:str:'22020096'}
              max_gas: ${MAX_GAS:str:'-1'}
              time_iota_ms: ${TIME_IOTA_MS:str:'1000'}
            evidence:
              max_age_num_blocks: ${MAX_AGE_NUM_BLOCKS:str:'100000'}
              max_age_duration: ${MAX_AGE_DURATION:str:'172800000000000'}
              max_bytes: ${EVIDENCE_MAX_BYTES:str:'1048576'}
            validator:
              pub_key_types: ${PUB_KEY_TYPES:list:["ed25519"]}
            version: ${VERSION:dict:{}}
          voting_power: ${VOTING_POWER:str:'10'}
        init_fallback_gas: ${INIT_FALLBACK_GAS:int:0}
        keeper_allowed_retries: ${KEEPER_ALLOWED_RETRIES:int:3}
        keeper_timeout: ${KEEPER_TIMEOUT:float:30.0}
        max_attempts: ${MAX_ATTEMPTS:int:10}
        max_healthcheck: ${MAX_HEALTHCHECK:int:120}
        multisend_address: ${MULTISEND_ADDRESS:str:0xA238CBeb142c10Ef7Ad8442C6D1f9E89e07e7761}
        multisend_batch_size: ${MULTISEND_BATCH_SIZE:int:1}
        on_chain_service_id: ${ON_CHAIN_SERVICE_ID:int:null}
        reset_tendermint_after: ${RESET_TM_AFTER:int:2}
        retry_attempts: ${RETRY_ATTEMPTS:int:400}
        retry_timeout: ${RETRY_TIMEOUT:int:3}
        reset_pause_duration: ${RESET_PAUSE_DURATION:int:10}
        request_retry_delay: ${REQUEST_RETRY_DELAY:float:1.0}
        request_timeout: ${REQUEST_TIMEOUT:float:10.0}
        round_timeout_seconds: ${ROUND_TIMEOUT:float:350.0}
        service_id: ${SERVICE_ID:str:trader}
        service_registry_address: ${SERVICE_REGISTRY_ADDRESS:str:0x9338b5153AE39BB89f50468E608eD9d764B755fD}
        agent_registry_address: ${AGENT_REGISTRY_ADDRESS:str:0xE49CB081e8d96920C38aA7AB90cb0294ab4Bc8EA}
        complementary_service_metadata_address: ${METADATA_ADDRESS:str:0x0598081D48FB80B0A7E52FAD2905AE9beCd6fC69}
        use_acn_for_delivers: ${USE_ACN_FOR_DELIVERS:bool:false}
        share_tm_config_on_startup: ${USE_ACN:bool:false}
        sleep_time: ${SLEEP_TIME:int:1}
        tendermint_check_sleep_delay: ${TM_CHECK_SLEEP_DELAY:int:3}
        tendermint_com_url: ${TENDERMINT_COM_URL:str:http://localhost:8080}
        tendermint_max_retries: ${TM_MAX_RETRIES:int:5}
        tendermint_url: ${TENDERMINT_URL:str:http://localhost:26657}
        tendermint_p2p_url: ${TM_P2P_ENDPOINT_NODE_0:str:node0:26656}
        termination_sleep: ${TERMINATION_SLEEP:int:900}
        tx_timeout: ${TX_TIMEOUT:float:10.0}
        use_termination: ${USE_TERMINATION:bool:false}
        termination_from_block: ${TERMINATION_FROM_BLOCK:int:0}
        validate_timeout: ${VALIDATE_TIMEOUT:int:1205}
        history_check_timeout: ${HISTORY_CHECK_TIMEOUT:int:1205}
        creator_per_subgraph: ${CREATOR_PER_SUBGRAPH:dict:{"omen_subgraph":["0x89c5cc945dd550BcFfb72Fe42BfF002429F46Fec"]}}
        slot_count: ${SLOT_COUNT:int:2}
        opening_margin: ${OPENING_MARGIN:int:86400}
        languages: ${LANGUAGES:list:["en_US"]}
        average_block_time: ${ABT:int:5}
        abt_error_mult: ${ABT_ERROR_MULT:int:5}
        the_graph_error_message_key: ${THE_GRAPH_ERROR_MESSAGE_KEY:str:message}
        the_graph_payment_required_error: ${THE_GRAPH_PAYMENT_REQUIRED_ERROR:str:payment
          required for subsequent requests for this API key}
        mech_contract_address: ${MECH_CONTRACT_ADDRESS:str:0x77af31De935740567Cf4fF1986D04B2c964A786a}
        mech_request_price: ${MECH_REQUEST_PRICE:int:null}
        mech_chain_id: ${MECH_CHAIN_ID:str:gnosis}
        mech_wrapped_native_token_address: ${MECH_WRAPPED_NATIVE_TOKEN_ADDRESS:str:0xe91D153E0b41518A2Ce8Dd3D7944Fa863463a97d}
        sample_bets_closing_days: ${SAMPLE_BETS_CLOSING_DAYS:int:10}
        trading_strategy: ${TRADING_STRATEGY:str:kelly_criterion_no_conf}
        use_fallback_strategy: ${USE_FALLBACK_STRATEGY:bool:true}
        mech_activity_checker_contract: ${MECH_ACTIVITY_CHECKER_CONTRACT:str:0x0000000000000000000000000000000000000000}
        bet_threshold: ${BET_THRESHOLD:int:100000000000000000}
        ipfs_address: ${IPFS_ADDRESS:str:https://gateway.autonolas.tech/ipfs/}
        tools_accuracy_hash: ${TOOLS_ACCURACY_HASH:str:QmR8etyW3TPFadNtNrW54vfnFqmh8vBrMARWV76EmxCZyk}
        prompt_template: ${PROMPT_TEMPLATE:str:With the given question "@{question}"
          and the `yes` option represented by `@{yes}` and the `no` option represented
          by `@{no}`, what are the respective probabilities of `p_yes` and `p_no`
          occurring?}
        dust_threshold: ${DUST_THRESHOLD:int:10000000000000}
        conditional_tokens_address: ${CONDITIONAL_TOKENS_ADDRESS:str:0xCeAfDD6bc0bEF976fdCd1112955828E00543c0Ce}
        realitio_proxy_address: ${REALITIO_PROXY_ADDRESS:str:0xAB16D643bA051C11962DA645f74632d3130c81E2}
        realitio_address: ${REALITIO_ADDRESS:str:0x79e32aE03fb27B07C89c0c568F80287C01ca2E57}
        event_filtering_batch_size: ${EVENT_FILTERING_BATCH_SIZE:int:5000}
        reduce_factor: ${REDUCE_FACTOR:float:0.25}
        max_filtering_retries: ${MAX_FILTERING_RETRIES:int:6}
        minimum_batch_size: ${MINIMUM_BATCH_SIZE:int:500}
        redeeming_batch_size: ${REDEEMING_BATCH_SIZE:int:1}
        slippage: ${SLIPPAGE:float:0.01}
        policy_epsilon: ${POLICY_EPSILON:float:0.25}
        store_path: ${STORE_PATH:str:/data/}
        irrelevant_tools: ${IRRELEVANT_TOOLS:list:["openai-text-davinci-002", "openai-text-davinci-003",
          "openai-gpt-3.5-turbo", "openai-gpt-4", "stabilityai-stable-diffusion-v1-5",
          "stabilityai-stable-diffusion-xl-beta-v2-2-2", "stabilityai-stable-diffusion-512-v2-1",
          "stabilityai-stable-diffusion-768-v2-1"]}
        staking_contract_address: ${STAKING_CONTRACT_ADDRESS:str:0x2Ef503950Be67a98746F484DA0bBAdA339DF3326}
        staking_interaction_sleep_time: ${STAKING_INTERACTION_SLEEP_TIME:int:5}
        disable_trading: ${DISABLE_TRADING:bool:false}
        stop_trading_if_staking_kpi_met: ${STOP_TRADING_IF_STAKING_KPI_MET:bool:true}
        enable_position_review: ${ENABLE_POSITION_REVIEW:bool:false}
        review_period_seconds: ${REVIEW_PERIOD_SECONDS:int:86400}
        min_confidence_increase: ${MIN_CONFIDENCE_INCREASE:float:0.1}
        agent_balance_threshold: ${AGENT_BALANCE_THRESHOLD:int:10000000000000000}
        refill_check_interval: ${REFILL_CHECK_INTERVAL:int:10}
        tool_punishment_multiplier: ${TOOL_PUNISHMENT_MULTIPLIER:int:1}
        redeem_round_timeout: ${REDEEM_ROUND_TIMEOUT:float:3600.0}
        contract_timeout: ${CONTRACT_TIMEOUT:float:300.0}
        file_hash_to_strategies: ${FILE_HASH_TO_STRATEGIES:dict:{"bafybeihsjx7we6b2scjt7777xmjte36rrubblusitqsipjhkttk4cmf5iu":["bet_amount_per_threshold"],"bafybeibxfp27rzrfnp7sxq62vwv32pdvrijxi7vzg7ihukkaka3bwzrgae":["kelly_criterion_no_conf"]}}
        strategies_kwargs: ${STRATEGIES_KWARGS:dict:{"bet_kelly_fraction":1.0,"floor_balance":500000000000000000,"bet_amount_per_threshold":{"0.0":0,"0.1":0,"0.2":0,"0.3":0,"0.4":0,"0.5":0,"0.6":60000000000000000,"0.7":90000000000000000,"0.8":100000000000000000,"0.9":1000000000000000000,"1.0":10000000000000000000}}}
        use_subgraph_for_redeeming: ${USE_SUBGRAPH_FOR_REDEEMING:bool:true}
        use_nevermined: ${USE_NEVERMINED:bool:false}
        mech_to_subscription_params: ${SUBSCRIPTION_PARAMS:dict:{"base_url":"https://marketplace-api.gnosis.nevermined.app/api/v1/metadata/assets/ddo",
          "did":"did:nv:01706149da2f9f3f67cf79ec86c37d63cec87fc148f5633b12bf6695653d5b3c",
          "escrow_payment_condition_address":"0x31B2D187d674C9ACBD2b25f6EDce3d2Db2B7f446",
          "lock_payment_condition_address":"0x2749DDEd394196835199471027713773736bffF2",
          "transfer_nft_condition_address":"0x659fCA7436936e9fe8383831b65B8B442eFc8Ea8",
          "token_address":"0x1b5DeaD7309b56ca7663b3301A503e077Be18cba", "order_address":"0x72201948087aE83f8Eac22cf7A9f2139e4cFA829",
          "nft_amount":"100", "payment_token":"0x0000000000000000000000000000000000000000",
          "price":"1000000000000000000"}}
        use_mech_marketplace: ${USE_MECH_MARKETPLACE:bool:false}
        mech_marketplace_config: ${MECH_MARKETPLACE_CONFIG:dict:{"mech_marketplace_address":"0x0000000000000000000000000000000000000000","priority_mech_address":"0x0000000000000000000000000000000000000000","priority_mech_staking_instance_address":"0x0000000000000000000000000000000000000000","priority_mech_service_id":0,"requester_staking_instance_address":"0x0000000000000000000000000000000000000000","response_timeout":300}}
        service_endpoint: ${SERVICE_ENDPOINT:str:https://trader.staging.autonolas.tech/}
        rpc_sleep_time: ${RPC_SLEEP_TIME:int:10}
        safe_voting_range: ${SAFE_VOTING_RANGE:int:600}
        rebet_chance: ${REBET_CHANCE:float:0.6}
        mech_interaction_sleep_time: ${MECH_INTERACTION_SLEEP_TIME:int:10}
        policy_store_update_offset: ${POLICY_STORE_UPDATE_OFFSET:int:259200}
        expected_mech_response_time: ${EXPECTED_MECH_RESPONSE_TIME:int:300}
        mech_invalid_response: ${MECH_INVALID_RESPONSE:str:Invalid Response}
        mech_consecutive_failures_threshold: ${MECH_CONSECUTIVE_FAILURES_THRESHOLD:int:2}
        tool_quarantine_duration: ${TOOL_QUARANTINE_DURATION:int:10800}
        default_chain_id: ${DEFAULT_CHAIN_ID:str:gnosis}
        mech_interact_round_timeout_seconds: ${MECH_INTERACT_ROUND_TIMEOUT_SECONDS:int:1800}
        use_multi_bets_mode: ${USE_MULTI_BETS_MODE:bool:true}
    benchmark_tool: &id003
      args:
        log_dir: ${LOG_DIR:str:/benchmarks}
    benchmarking_mode:
      args:
        enabled: ${BENCHMARKING_MODE_ENABLED:bool:false}
        native_balance: ${BENCHMARKING_MODE_NATIVE_BALANCE:int:10000000000000000000}
        collateral_balance: ${BENCHMARKING_MODE_COLLATERAL_BALANCE:int:10000000000000000000}
        mech_cost: ${BENCHMARKING_MODE_MECH_COST:int:10000000000000000}
        pool_fee: ${BENCHMARKING_MODE_POOL_FEE:int:20000000000000000}
        sep: ${BENCHMARKING_MODE_SEP:str:,}
        dataset_filename: ${BENCHMARKING_MODE_DATASET_FILENAME:str:benchmark_data.csv}
        question_field: ${BENCHMARKING_MODE_QUESTION_FIELD:str:question}
        question_id_field: ${BENCHMARKING_MODE_QUESTION_ID_FIELD:str:question_id}
        answer_field: ${BENCHMARKING_MODE_ANSWER_FIELD:str:answer}
        p_yes_field_part: ${BENCHMARKING_MODE_P_YES_FIELD_PART:str:p_yes_}
        p_no_field_part: ${BENCHMARKING_MODE_P_NO_FIELD_PART:str:p_no_}
        confidence_field_part: ${BENCHMARKING_MODE_CONFIDENCE_FIELD_PART:str:confidence_}
        part_prefix_mode: ${BENCHMARKING_MODE_PART_PREFIX_MODE:bool:true}
        bet_amount_field: ${BENCHMARKING_MODE_BET_AMOUNT_FIELD:str:collateral_amount}
        results_filename: ${BENCHMARKING_MODE_RESULTS_FILENAME:str:benchmarking_results.csv}
        randomness: ${BENCHMARKING_MODE_RANDOMNESS:str:benchmarking_randomness}
        nr_mech_calls: ${BENCHMARKING_MECH_CALLS:int:60}
    acc_info_fields: &id004
      args:
        tool: ${ACC_INFO_FIELDS_TOOL:str:tool}
        requests: ${ACC_INFO_FIELDS_REQUESTS:str:total_requests}
        accuracy: ${ACC_INFO_FIELDS_ACCURACY:str:tool_accuracy}
        sep: ${ACC_INFO_FIELDS_SEP:str:,}
        max: ${ACC_INFO_FIELDS_MAX:str:max}
        datetime_format: ${ACC_INFO_FIELDS_DATETIME_FORMAT:str:%Y-%m-%d %H:%M:%S}
    network_subgraph: &id005
      args:
        headers: ${HEADERS:dict:{"Content-Type":"application/json"}}
        method: ${NETWORK_SUBGRAPH_METHOD:str:POST}
        response_key: ${NETWORK_SUBGRAPH_RESPONSE_KEY:str:data:blocks}
        response_index: ${NETWORK_SUBGRAPH_RESPONSE_INDEX:int:0}
        response_type: ${NETWORK_SUBGRAPH_RESPONSE_TYPE:str:dict}
        error_key: ${NETWORK_SUBGRAPH_ERROR_KEY:str:errors}
        error_index: ${NETWORK_SUBGRAPH_ERROR_INDEX:int:0}
        error_type: ${NETWORK_SUBGRAPH_ERROR_TYPE:str:dict}
        retries: ${NETWORK_SUBGRAPH_RETRIES:int:5}
        url: ${NETWORK_SUBGRAPH_URL:str:https://api.thegraph.com/subgraphs/name/stakewise/ethereum-gnosis}
    omen_subgraph: &id006
      args:
        headers: ${HEADERS:dict:{"Content-Type":"application/json"}}
        method: ${OMEN_SUBGRAPH_METHOD:str:POST}
        response_key: ${OMEN_SUBGRAPH_RESPONSE_KEY:str:data:fixedProductMarketMakers}
        response_type: ${OMEN_SUBGRAPH_RESPONSE_TYPE:str:list}
        error_key: ${NETWORK_SUBGRAPH_ERROR_KEY:str:errors}
        error_index: ${NETWORK_SUBGRAPH_ERROR_INDEX:int:0}
        error_type: ${NETWORK_SUBGRAPH_ERROR_TYPE:str:dict}
        retries: ${OMEN_SUBGRAPH_RETRIES:int:5}
        url: ${OMEN_SUBGRAPH_URL:str:https://api.thegraph.com/subgraphs/name/protofire/omen-xdai}
    randomness_api: &id007
      args:
        method: ${RANDOMNESS_API_METHOD:str:GET}
        response_key: ${RANDOMNESS_API_RESPONSE_KEY:str:null}
        response_type: ${RANDOMNESS_API_RESPONSE_TYPE:str:dict}
        retries: ${RANDOMNESS_API_RETRIES:int:5}
        url: ${RANDOMNESS_API_URL:str:https://drand.cloudflare.com/public/latest}
    mech_response: &id008
      args:
        headers: ${HEADERS:dict:{"Content-Type":"application/json"}}
        method: ${MECH_RESPONSE_API_METHOD:str:GET}
        response_key: ${MECH_RESPONSE_API_RESPONSE_KEY:str:result}
        response_type: ${MECH_RESPONSE_API_RESPONSE_TYPE:str:str}
        retries: ${MECH_RESPONSE_API_RETRIES:int:5}
        url: ${MECH_RESPONSE_API_URL:str:''}
    agent_tools: &id009
      args:
        headers: ${HEADERS:dict:{"Content-Type":"application/json"}}
        method: ${AGENT_TOOLS_API_METHOD:str:GET}
        response_key: ${AGENT_TOOLS_API_RESPONSE_KEY:str:tools}
        response_type: ${AGENT_TOOLS_API_RESPONSE_TYPE:str:list}
        retries: ${AGENT_TOOLS_API_RETRIES:int:5}
        url: ${AGENT_TOOLS_API_URL:str:''}
    trades_subgraph: &id010
      args:
        headers: ${HEADERS:dict:{"Content-Type":"application/json"}}
        method: ${TRADES_SUBGRAPH_METHOD:str:POST}
        response_key: ${TRADES_SUBGRAPH_RESPONSE_KEY:str:data:fpmmTrades}
        response_type: ${TRADES_SUBGRAPH_RESPONSE_TYPE:str:list}
        error_key: ${NETWORK_SUBGRAPH_ERROR_KEY:str:errors}
        error_index: ${NETWORK_SUBGRAPH_ERROR_INDEX:int:0}
        error_type: ${NETWORK_SUBGRAPH_ERROR_TYPE:str:dict}
        retries: ${TRADES_SUBGRAPH_RETRIES:int:5}
        url: ${TRADES_SUBGRAPH_URL:str:https://api.thegraph.com/subgraphs/name/protofire/omen-xdai}
    conditional_tokens_subgraph: &id011
      args:
        headers: ${HEADERS:dict:{"Content-Type":"application/json"}}
        method: ${CONDITIONAL_TOKENS_SUBGRAPH_METHOD:str:POST}
        response_key: ${CONDITIONAL_TOKENS_SUBGRAPH_RESPONSE_KEY:str:data:user:userPositions}
        response_type: ${CONDITIONAL_TOKENS_SUBGRAPH_RESPONSE_TYPE:str:list}
        error_key: ${NETWORK_SUBGRAPH_ERROR_KEY:str:errors}
        error_index: ${NETWORK_SUBGRAPH_ERROR_INDEX:int:0}
        error_type: ${NETWORK_SUBGRAPH_ERROR_TYPE:str:dict}
        retries: ${CONDITIONAL_TOKENS_SUBGRAPH_RETRIES:int:5}
        url: ${CONDITIONAL_TOKENS_SUBGRAPH_URL:str:https://api.thegraph.com/subgraphs/name/gnosis/conditional-tokens-gc}
    realitio_subgraph: &id012
      args:
        headers: ${HEADERS:dict:{"Content-Type":"application/json"}}
        method: ${REALITIO_SUBGRAPH_METHOD:str:POST}
        response_key: ${REALITIO_SUBGRAPH_RESPONSE_KEY:str:data:answers}
        response_type: ${REALITIO_SUBGRAPH_RESPONSE_TYPE:str:list}
        error_key: ${NETWORK_SUBGRAPH_ERROR_KEY:str:errors}
        error_index: ${NETWORK_SUBGRAPH_ERROR_INDEX:int:0}
        error_type: ${NETWORK_SUBGRAPH_ERROR_TYPE:str:dict}
        retries: ${REALITIO_SUBGRAPH_RETRIES:int:5}
        url: ${REALITIO_SUBGRAPH_URL:str:https://api.thegraph.com/subgraphs/name/realityeth/realityeth-gnosis}
1:
  models:
    params:
      args:
        setup: *id001
        cleanup_history_depth: ${CLEANUP_HISTORY_DEPTH:int:1}
        cleanup_history_depth_current: ${CLEANUP_HISTORY_DEPTH_CURRENT:int:null}
        drand_public_key: ${DRAND_PUBLIC_KEY:str:868f005eb8e6e4ca0a47c8a77ceaa5309a47978a7c71bc5cce96366b5d7a569937c529eeda66c7293784a9402801af31}
        finalize_timeout: ${FINALIZE_TIMEOUT:float:60.0}
        genesis_config: *id002
        init_fallback_gas: ${INIT_FALLBACK_GAS:int:0}
        keeper_allowed_retries: ${KEEPER_ALLOWED_RETRIES:int:3}
        keeper_timeout: ${KEEPER_TIMEOUT:float:30.0}
        max_attempts: ${MAX_ATTEMPTS:int:10}
        max_healthcheck: ${MAX_HEALTHCHECK:int:120}
        multisend_address: ${MULTISEND_ADDRESS:str:0xA238CBeb142c10Ef7Ad8442C6D1f9E89e07e7761}
        multisend_batch_size: ${MULTISEND_BATCH_SIZE:int:1}
        on_chain_service_id: ${ON_CHAIN_SERVICE_ID:int:null}
        reset_tendermint_after: ${RESET_TM_AFTER:int:2}
        retry_attempts: ${RETRY_ATTEMPTS:int:400}
        retry_timeout: ${RETRY_TIMEOUT:int:3}
        reset_pause_duration: ${RESET_PAUSE_DURATION:int:10}
        request_retry_delay: ${REQUEST_RETRY_DELAY:float:1.0}
        request_timeout: ${REQUEST_TIMEOUT:float:10.0}
        round_timeout_seconds: ${ROUND_TIMEOUT:float:350.0}
        service_id: ${SERVICE_ID:str:trader}
        service_registry_address: ${SERVICE_REGISTRY_ADDRESS:str:0x9338b5153AE39BB89f50468E608eD9d764B755fD}
        agent_registry_address: ${AGENT_REGISTRY_ADDRESS:str:0xE49CB081e8d96920C38aA7AB90cb0294ab4Bc8EA}
        complementary_service_metadata_address: ${METADATA_ADDRESS:str:0x0598081D48FB80B0A7E52FAD2905AE9beCd6fC69}
        use_acn_for_delivers: ${USE_ACN_FOR_DELIVERS:bool:false}
        share_tm_config_on_startup: ${USE_ACN:bool:false}
        sleep_time: ${SLEEP_TIME:int:1}
        tendermint_check_sleep_delay: ${TM_CHECK_SLEEP_DELAY:int:3}
        tendermint_com_url: ${TENDERMINT_COM_URL:str:http://localhost:8080}
        tendermint_max_retries: ${TM_MAX_RETRIES:int:5}
        tendermint_url: ${TENDERMINT_URL:str:http://localhost:26657}
        tendermint_p2p_url: ${TM_P2P_ENDPOINT_NODE_1:str:node1:26656}
        termination_sleep: ${TERMINATION_SLEEP:int:900}
        tx_timeout: ${TX_TIMEOUT:float:10.0}
        use_termination: ${USE_TERMINATION:bool:false}
        termination_from_block: ${TERMINATION_FROM_BLOCK:int:0}
        validate_timeout: ${VALIDATE_TIMEOUT:int:1205}
        history_check_timeout: ${HISTORY_CHECK_TIMEOUT:int:1205}
        creator_per_subgraph: ${CREATOR_PER_SUBGRAPH:dict:{"omen_subgraph":["0x89c5cc945dd550BcFfb72Fe42BfF002429F46Fec"]}}
        slot_count: ${SLOT_COUNT:int:2}
        opening_margin: ${OPENING_MARGIN:int:86400}
        languages: ${LANGUAGES:list:["en_US"]}
        average_block_time: ${ABT:int:5}
        abt_error_mult: ${ABT_ERROR_MULT:int:5}
        the_graph_error_message_key: ${THE_GRAPH_ERROR_MESSAGE_KEY:str:message}
        the_graph_payment_required_error: ${THE_GRAPH_PAYMENT_REQUIRED_ERROR:str:payment
          required for subsequent requests for this API key}
        mech_contract_address: ${MECH_CONTRACT_ADDRESS:str:0x77af31De935740567Cf4fF1986D04B2c964A786a}
        mech_request_price: ${MECH_REQUEST_PRICE:int:null}
        mech_chain_id: ${MECH_CHAIN_ID:str:gnosis}
        mech_wrapped_native_token_address: ${MECH_WRAPPED_NATIVE_TOKEN_ADDRESS:str:0xe91D153E0b41518A2Ce8Dd3D7944Fa863463a97d}
        sample_bets_closing_days: ${SAMPLE_BETS_CLOSING_DAYS:int:10}
        trading_strategy: ${TRADING_STRATEGY:str:kelly_criterion_no_conf}
        use_fallback_strategy: ${USE_FALLBACK_STRATEGY:bool:true}
        bet_threshold: ${BET_THRESHOLD:int:100000000000000000}
        ipfs_address: ${IPFS_ADDRESS:str:https://gateway.autonolas.tech/ipfs/}
        prompt_template: ${PROMPT_TEMPLATE:str:With the given question "@{question}"
          and the `yes` option represented by `@{yes}` and the `no` option represented
          by `@{no}`, what are the respective probabilities of `p_yes` and `p_no`
          occurring?}
        dust_threshold: ${DUST_THRESHOLD:int:10000000000000}
        conditional_tokens_address: ${CONDITIONAL_TOKENS_ADDRESS:str:0xCeAfDD6bc0bEF976fdCd1112955828E00543c0Ce}
        realitio_proxy_address: ${REALITIO_PROXY_ADDRESS:str:0xAB16D643bA051C11962DA645f74632d3130c81E2}
        realitio_address: ${REALITIO_ADDRESS:str:0x79e32aE03fb27B07C89c0c568F80287C01ca2E57}
        event_filtering_batch_size: ${EVENT_FILTERING_BATCH_SIZE:int:5000}
        reduce_factor: ${REDUCE_FACTOR:float:0.25}
        max_filtering_retries: ${MAX_FILTERING_RETRIES:int:6}
        minimum_batch_size: ${MINIMUM_BATCH_SIZE:int:500}
        redeeming_batch_size: ${REDEEMING_BATCH_SIZE:int:1}
        slippage: ${SLIPPAGE:float:0.01}
        policy_epsilon: ${POLICY_EPSILON:float:0.25}
        store_path: ${STORE_PATH:str:/data/}
        irrelevant_tools: ${IRRELEVANT_TOOLS:list:["openai-text-davinci-002", "openai-text-davinci-003",
          "openai-gpt-3.5-turbo", "openai-gpt-4", "stabilityai-stable-diffusion-v1-5",
          "stabilityai-stable-diffusion-xl-beta-v2-2-2", "stabilityai-stable-diffusion-512-v2-1",
          "stabilityai-stable-diffusion-768-v2-1"]}
        staking_contract_address: ${STAKING_CONTRACT_ADDRESS:str:0x2Ef503950Be67a98746F484DA0bBAdA339DF3326}
        staking_interaction_sleep_time: ${STAKING_INTERACTION_SLEEP_TIME:int:5}
        disable_trading: ${DISABLE_TRADING:bool:false}
        stop_trading_if_staking_kpi_met: ${STOP_TRADING_IF_STAKING_KPI_MET:bool:true}
        agent_balance_threshold: ${AGENT_BALANCE_THRESHOLD:int:10000000000000000}
        refill_check_interval: ${REFILL_CHECK_INTERVAL:int:10}
        tool_punishment_multiplier: ${TOOL_PUNISHMENT_MULTIPLIER:int:1}
        redeem_round_timeout: ${REDEEM_ROUND_TIMEOUT:float:3600.0}
        contract_timeout: ${CONTRACT_TIMEOUT:float:300.0}
        file_hash_to_strategies: ${FILE_HASH_TO_STRATEGIES:dict:{"bafybeihsjx7we6b2scjt7777xmjte36rrubblusitqsipjhkttk4cmf5iu":["bet_amount_per_threshold"],"bafybeibxfp27rzrfnp7sxq62vwv32pdvrijxi7vzg7ihukkaka3bwzrgae":["kelly_criterion_no_conf"]}}
        strategies_kwargs: ${STRATEGIES_KWARGS:dict:{"bet_kelly_fraction":1.0,"floor_balance":500000000000000000,"bet_amount_per_threshold":{"0.0":0,"0.1":0,"0.2":0,"0.3":0,"0.4":0,"0.5":0,"0.6":60000000000000000,"0.7":90000000000000000,"0.8":100000000000000000,"0.9":1000000000000000000,"1.0":10000000000000000000}}}
        use_subgraph_for_redeeming: ${USE_SUBGRAPH_FOR_REDEEMING:bool:true}
        use_nevermined: ${USE_NEVERMINED:bool:false}
        mech_to_subscription_params: ${SUBSCRIPTION_PARAMS:dict:{"base_url":"https://marketplace-api.gnosis.nevermined.app/api/v1/metadata/assets/ddo",
          "did":"did:nv:01706149da2f9f3f67cf79ec86c37d63cec87fc148f5633b12bf6695653d5b3c",
          "escrow_payment_condition_address":"0x31B2D187d674C9ACBD2b25f6EDce3d2Db2B7f446",
          "lock_payment_condition_address":"0x2749DDEd394196835199471027713773736bffF2",
          "transfer_nft_condition_address":"0x659fCA7436936e9fe8383831b65B8B442eFc8Ea8",
          "token_address":"0x1b5DeaD7309b56ca7663b3301A503e077Be18cba", "order_address":"0x72201948087aE83f8Eac22cf7A9f2139e4cFA829",
          "nft_amount":"100", "payment_token":"0x0000000000000000000000000000000000000000",
          "price":"1000000000000000000"}}
        use_mech_marketplace: ${USE_MECH_MARKETPLACE:bool:false}
        mech_marketplace_config: ${MECH_MARKETPLACE_CONFIG:dict:{"mech_marketplace_address":"0x0000000000000000000000000000000000000000","priority_mech_address":"0x0000000000000000000000000000000000000000","priority_mech_staking_instance_address":"0x0000000000000000000000000000000000000000","priority_mech_service_id":0,"requester_staking_instance_address":"0x0000000000000000000000000000000000000000","response_timeout":300}}
        service_endpoint: ${SERVICE_ENDPOINT:str:https://trader.staging.autonolas.tech/}
        rpc_sleep_time: ${RPC_SLEEP_TIME:int:10}
        safe_voting_range: ${SAFE_VOTING_RANGE:int:600}
        rebet_chance: ${REBET_CHANCE:float:0.6}
        mech_interaction_sleep_time: ${MECH_INTERACTION_SLEEP_TIME:int:10}
        policy_store_update_offset: ${POLICY_STORE_UPDATE_OFFSET:int:259200}
        expected_mech_response_time: ${EXPECTED_MECH_RESPONSE_TIME:int:300}
        mech_invalid_response: ${MECH_INVALID_RESPONSE:str:Invalid Response}
        mech_consecutive_failures_threshold: ${MECH_CONSECUTIVE_FAILURES_THRESHOLD:int:2}
        tool_quarantine_duration: ${TOOL_QUARANTINE_DURATION:int:10800}
        default_chain_id: ${DEFAULT_CHAIN_ID:str:gnosis}
        mech_interact_round_timeout_seconds: ${MECH_INTERACT_ROUND_TIMEOUT_SECONDS:int:1800}
<<<<<<< HEAD
        enable_position_review: ${ENABLE_POSITION_REVIEW:bool:false}
        review_period_seconds: ${REVIEW_PERIOD_SECONDS:int:86400}
        min_confidence_increase: ${MIN_CONFIDENCE_INCREASE:float:0.1}
=======
        use_multi_bets_mode: ${USE_MULTI_BETS_MODE:bool:true}
>>>>>>> 22de97df
    benchmark_tool: *id003
    acc_info_fields: *id004
    network_subgraph: *id005
    omen_subgraph: *id006
    randomness_api: *id007
    mech_response: *id008
    agent_tools: *id009
    trades_subgraph: *id010
    conditional_tokens_subgraph: *id011
    realitio_subgraph: *id012
2:
  models:
    params:
      args:
        setup: *id001
        cleanup_history_depth: ${CLEANUP_HISTORY_DEPTH:int:1}
        cleanup_history_depth_current: ${CLEANUP_HISTORY_DEPTH_CURRENT:int:null}
        drand_public_key: ${DRAND_PUBLIC_KEY:str:868f005eb8e6e4ca0a47c8a77ceaa5309a47978a7c71bc5cce96366b5d7a569937c529eeda66c7293784a9402801af31}
        finalize_timeout: ${FINALIZE_TIMEOUT:float:60.0}
        genesis_config: *id002
        init_fallback_gas: ${INIT_FALLBACK_GAS:int:0}
        keeper_allowed_retries: ${KEEPER_ALLOWED_RETRIES:int:3}
        keeper_timeout: ${KEEPER_TIMEOUT:float:30.0}
        max_attempts: ${MAX_ATTEMPTS:int:10}
        max_healthcheck: ${MAX_HEALTHCHECK:int:120}
        multisend_address: ${MULTISEND_ADDRESS:str:0xA238CBeb142c10Ef7Ad8442C6D1f9E89e07e7761}
        multisend_batch_size: ${MULTISEND_BATCH_SIZE:int:1}
        on_chain_service_id: ${ON_CHAIN_SERVICE_ID:int:null}
        reset_tendermint_after: ${RESET_TM_AFTER:int:2}
        retry_attempts: ${RETRY_ATTEMPTS:int:400}
        retry_timeout: ${RETRY_TIMEOUT:int:3}
        reset_pause_duration: ${RESET_PAUSE_DURATION:int:10}
        request_retry_delay: ${REQUEST_RETRY_DELAY:float:1.0}
        request_timeout: ${REQUEST_TIMEOUT:float:10.0}
        round_timeout_seconds: ${ROUND_TIMEOUT:float:350.0}
        service_id: ${SERVICE_ID:str:trader}
        service_registry_address: ${SERVICE_REGISTRY_ADDRESS:str:0x9338b5153AE39BB89f50468E608eD9d764B755fD}
        agent_registry_address: ${AGENT_REGISTRY_ADDRESS:str:0xE49CB081e8d96920C38aA7AB90cb0294ab4Bc8EA}
        complementary_service_metadata_address: ${METADATA_ADDRESS:str:0x0598081D48FB80B0A7E52FAD2905AE9beCd6fC69}
        use_acn_for_delivers: ${USE_ACN_FOR_DELIVERS:bool:false}
        share_tm_config_on_startup: ${USE_ACN:bool:false}
        sleep_time: ${SLEEP_TIME:int:1}
        tendermint_check_sleep_delay: ${TM_CHECK_SLEEP_DELAY:int:3}
        tendermint_com_url: ${TENDERMINT_COM_URL:str:http://localhost:8080}
        tendermint_max_retries: ${TM_MAX_RETRIES:int:5}
        tendermint_url: ${TENDERMINT_URL:str:http://localhost:26657}
        tendermint_p2p_url: ${TM_P2P_ENDPOINT_NODE_2:str:node2:26656}
        termination_sleep: ${TERMINATION_SLEEP:int:900}
        tx_timeout: ${TX_TIMEOUT:float:10.0}
        use_termination: ${USE_TERMINATION:bool:false}
        termination_from_block: ${TERMINATION_FROM_BLOCK:int:0}
        validate_timeout: ${VALIDATE_TIMEOUT:int:1205}
        history_check_timeout: ${HISTORY_CHECK_TIMEOUT:int:1205}
        creator_per_subgraph: ${CREATOR_PER_SUBGRAPH:dict:{"omen_subgraph":["0x89c5cc945dd550BcFfb72Fe42BfF002429F46Fec"]}}
        slot_count: ${SLOT_COUNT:int:2}
        opening_margin: ${OPENING_MARGIN:int:86400}
        languages: ${LANGUAGES:list:["en_US"]}
        average_block_time: ${ABT:int:5}
        abt_error_mult: ${ABT_ERROR_MULT:int:5}
        the_graph_error_message_key: ${THE_GRAPH_ERROR_MESSAGE_KEY:str:message}
        the_graph_payment_required_error: ${THE_GRAPH_PAYMENT_REQUIRED_ERROR:str:payment
          required for subsequent requests for this API key}
        mech_contract_address: ${MECH_CONTRACT_ADDRESS:str:0x77af31De935740567Cf4fF1986D04B2c964A786a}
        mech_request_price: ${MECH_REQUEST_PRICE:int:null}
        mech_chain_id: ${MECH_CHAIN_ID:str:gnosis}
        mech_wrapped_native_token_address: ${MECH_WRAPPED_NATIVE_TOKEN_ADDRESS:str:0xe91D153E0b41518A2Ce8Dd3D7944Fa863463a97d}
        sample_bets_closing_days: ${SAMPLE_BETS_CLOSING_DAYS:int:10}
        trading_strategy: ${TRADING_STRATEGY:str:kelly_criterion_no_conf}
        use_fallback_strategy: ${USE_FALLBACK_STRATEGY:bool:true}
        bet_threshold: ${BET_THRESHOLD:int:100000000000000000}
        ipfs_address: ${IPFS_ADDRESS:str:https://gateway.autonolas.tech/ipfs/}
        prompt_template: ${PROMPT_TEMPLATE:str:With the given question "@{question}"
          and the `yes` option represented by `@{yes}` and the `no` option represented
          by `@{no}`, what are the respective probabilities of `p_yes` and `p_no`
          occurring?}
        dust_threshold: ${DUST_THRESHOLD:int:10000000000000}
        conditional_tokens_address: ${CONDITIONAL_TOKENS_ADDRESS:str:0xCeAfDD6bc0bEF976fdCd1112955828E00543c0Ce}
        realitio_proxy_address: ${REALITIO_PROXY_ADDRESS:str:0xAB16D643bA051C11962DA645f74632d3130c81E2}
        realitio_address: ${REALITIO_ADDRESS:str:0x79e32aE03fb27B07C89c0c568F80287C01ca2E57}
        event_filtering_batch_size: ${EVENT_FILTERING_BATCH_SIZE:int:5000}
        reduce_factor: ${REDUCE_FACTOR:float:0.25}
        max_filtering_retries: ${MAX_FILTERING_RETRIES:int:6}
        minimum_batch_size: ${MINIMUM_BATCH_SIZE:int:500}
        redeeming_batch_size: ${REDEEMING_BATCH_SIZE:int:1}
        slippage: ${SLIPPAGE:float:0.01}
        policy_epsilon: ${POLICY_EPSILON:float:0.25}
        store_path: ${STORE_PATH:str:/data/}
        irrelevant_tools: ${IRRELEVANT_TOOLS:list:["openai-text-davinci-002", "openai-text-davinci-003",
          "openai-gpt-3.5-turbo", "openai-gpt-4", "stabilityai-stable-diffusion-v1-5",
          "stabilityai-stable-diffusion-xl-beta-v2-2-2", "stabilityai-stable-diffusion-512-v2-1",
          "stabilityai-stable-diffusion-768-v2-1"]}
        staking_contract_address: ${STAKING_CONTRACT_ADDRESS:str:0x2Ef503950Be67a98746F484DA0bBAdA339DF3326}
        staking_interaction_sleep_time: ${STAKING_INTERACTION_SLEEP_TIME:int:5}
        disable_trading: ${DISABLE_TRADING:bool:false}
        stop_trading_if_staking_kpi_met: ${STOP_TRADING_IF_STAKING_KPI_MET:bool:true}
        agent_balance_threshold: ${AGENT_BALANCE_THRESHOLD:int:10000000000000000}
        refill_check_interval: ${REFILL_CHECK_INTERVAL:int:10}
        tool_punishment_multiplier: ${TOOL_PUNISHMENT_MULTIPLIER:int:1}
        redeem_round_timeout: ${REDEEM_ROUND_TIMEOUT:float:3600.0}
        contract_timeout: ${CONTRACT_TIMEOUT:float:300.0}
        file_hash_to_strategies: ${FILE_HASH_TO_STRATEGIES:dict:{"bafybeihsjx7we6b2scjt7777xmjte36rrubblusitqsipjhkttk4cmf5iu":["bet_amount_per_threshold"],"bafybeibxfp27rzrfnp7sxq62vwv32pdvrijxi7vzg7ihukkaka3bwzrgae":["kelly_criterion_no_conf"]}}
        strategies_kwargs: ${STRATEGIES_KWARGS:dict:{"bet_kelly_fraction":1.0,"floor_balance":500000000000000000,"bet_amount_per_threshold":{"0.0":0,"0.1":0,"0.2":0,"0.3":0,"0.4":0,"0.5":0,"0.6":60000000000000000,"0.7":90000000000000000,"0.8":100000000000000000,"0.9":1000000000000000000,"1.0":10000000000000000000}}}
        use_subgraph_for_redeeming: ${USE_SUBGRAPH_FOR_REDEEMING:bool:true}
        use_nevermined: ${USE_NEVERMINED:bool:false}
        mech_to_subscription_params: ${SUBSCRIPTION_PARAMS:dict:{"base_url":"https://marketplace-api.gnosis.nevermined.app/api/v1/metadata/assets/ddo",
          "did":"did:nv:01706149da2f9f3f67cf79ec86c37d63cec87fc148f5633b12bf6695653d5b3c",
          "escrow_payment_condition_address":"0x31B2D187d674C9ACBD2b25f6EDce3d2Db2B7f446",
          "lock_payment_condition_address":"0x2749DDEd394196835199471027713773736bffF2",
          "transfer_nft_condition_address":"0x659fCA7436936e9fe8383831b65B8B442eFc8Ea8",
          "token_address":"0x1b5DeaD7309b56ca7663b3301A503e077Be18cba", "order_address":"0x72201948087aE83f8Eac22cf7A9f2139e4cFA829",
          "nft_amount":"100", "payment_token":"0x0000000000000000000000000000000000000000",
          "price":"1000000000000000000"}}
        use_mech_marketplace: ${USE_MECH_MARKETPLACE:bool:false}
        mech_marketplace_config: ${MECH_MARKETPLACE_CONFIG:dict:{"mech_marketplace_address":"0x0000000000000000000000000000000000000000","priority_mech_address":"0x0000000000000000000000000000000000000000","priority_mech_staking_instance_address":"0x0000000000000000000000000000000000000000","priority_mech_service_id":0,"requester_staking_instance_address":"0x0000000000000000000000000000000000000000","response_timeout":300}}
        service_endpoint: ${SERVICE_ENDPOINT:str:https://trader.staging.autonolas.tech/}
        rpc_sleep_time: ${RPC_SLEEP_TIME:int:10}
        safe_voting_range: ${SAFE_VOTING_RANGE:int:600}
        rebet_chance: ${REBET_CHANCE:float:0.6}
        mech_interaction_sleep_time: ${MECH_INTERACTION_SLEEP_TIME:int:10}
        policy_store_update_offset: ${POLICY_STORE_UPDATE_OFFSET:int:259200}
        expected_mech_response_time: ${EXPECTED_MECH_RESPONSE_TIME:int:300}
        mech_invalid_response: ${MECH_INVALID_RESPONSE:str:Invalid Response}
        mech_consecutive_failures_threshold: ${MECH_CONSECUTIVE_FAILURES_THRESHOLD:int:2}
        tool_quarantine_duration: ${TOOL_QUARANTINE_DURATION:int:10800}
        default_chain_id: ${DEFAULT_CHAIN_ID:str:gnosis}
        mech_interact_round_timeout_seconds: ${MECH_INTERACT_ROUND_TIMEOUT_SECONDS:int:1800}
<<<<<<< HEAD
        enable_position_review: ${ENABLE_POSITION_REVIEW:bool:false}
        review_period_seconds: ${REVIEW_PERIOD_SECONDS:int:86400}
        min_confidence_increase: ${MIN_CONFIDENCE_INCREASE:float:0.1}
=======
        use_multi_bets_mode: ${USE_MULTI_BETS_MODE:bool:true}
>>>>>>> 22de97df
    benchmark_tool: *id003
    acc_info_fields: *id004
    network_subgraph: *id005
    omen_subgraph: *id006
    randomness_api: *id007
    mech_response: *id008
    agent_tools: *id009
    trades_subgraph: *id010
    conditional_tokens_subgraph: *id011
    realitio_subgraph: *id012
3:
  models:
    params:
      args:
        setup: *id001
        cleanup_history_depth: ${CLEANUP_HISTORY_DEPTH:int:1}
        cleanup_history_depth_current: ${CLEANUP_HISTORY_DEPTH_CURRENT:int:null}
        drand_public_key: ${DRAND_PUBLIC_KEY:str:868f005eb8e6e4ca0a47c8a77ceaa5309a47978a7c71bc5cce96366b5d7a569937c529eeda66c7293784a9402801af31}
        finalize_timeout: ${FINALIZE_TIMEOUT:float:60.0}
        genesis_config: *id002
        init_fallback_gas: ${INIT_FALLBACK_GAS:int:0}
        keeper_allowed_retries: ${KEEPER_ALLOWED_RETRIES:int:3}
        keeper_timeout: ${KEEPER_TIMEOUT:float:30.0}
        max_attempts: ${MAX_ATTEMPTS:int:10}
        max_healthcheck: ${MAX_HEALTHCHECK:int:120}
        multisend_address: ${MULTISEND_ADDRESS:str:0xA238CBeb142c10Ef7Ad8442C6D1f9E89e07e7761}
        multisend_batch_size: ${MULTISEND_BATCH_SIZE:int:1}
        on_chain_service_id: ${ON_CHAIN_SERVICE_ID:int:null}
        reset_tendermint_after: ${RESET_TM_AFTER:int:2}
        retry_attempts: ${RETRY_ATTEMPTS:int:400}
        retry_timeout: ${RETRY_TIMEOUT:int:3}
        reset_pause_duration: ${RESET_PAUSE_DURATION:int:10}
        request_retry_delay: ${REQUEST_RETRY_DELAY:float:1.0}
        request_timeout: ${REQUEST_TIMEOUT:float:10.0}
        round_timeout_seconds: ${ROUND_TIMEOUT:float:350.0}
        service_id: ${SERVICE_ID:str:trader}
        service_registry_address: ${SERVICE_REGISTRY_ADDRESS:str:0x9338b5153AE39BB89f50468E608eD9d764B755fD}
        agent_registry_address: ${AGENT_REGISTRY_ADDRESS:str:0xE49CB081e8d96920C38aA7AB90cb0294ab4Bc8EA}
        complementary_service_metadata_address: ${METADATA_ADDRESS:str:0x0598081D48FB80B0A7E52FAD2905AE9beCd6fC69}
        use_acn_for_delivers: ${USE_ACN_FOR_DELIVERS:bool:false}
        share_tm_config_on_startup: ${USE_ACN:bool:false}
        sleep_time: ${SLEEP_TIME:int:1}
        tendermint_check_sleep_delay: ${TM_CHECK_SLEEP_DELAY:int:3}
        tendermint_com_url: ${TENDERMINT_COM_URL:str:http://localhost:8080}
        tendermint_max_retries: ${TM_MAX_RETRIES:int:5}
        tendermint_url: ${TENDERMINT_URL:str:http://localhost:26657}
        tendermint_p2p_url: ${TM_P2P_ENDPOINT_NODE_3:str:node3:26656}
        termination_sleep: ${TERMINATION_SLEEP:int:900}
        tx_timeout: ${TX_TIMEOUT:float:10.0}
        use_termination: ${USE_TERMINATION:bool:false}
        termination_from_block: ${TERMINATION_FROM_BLOCK:int:0}
        validate_timeout: ${VALIDATE_TIMEOUT:int:1205}
        history_check_timeout: ${HISTORY_CHECK_TIMEOUT:int:1205}
        creator_per_subgraph: ${CREATOR_PER_SUBGRAPH:dict:{"omen_subgraph":["0x89c5cc945dd550BcFfb72Fe42BfF002429F46Fec"]}}
        slot_count: ${SLOT_COUNT:int:2}
        opening_margin: ${OPENING_MARGIN:int:86400}
        languages: ${LANGUAGES:list:["en_US"]}
        average_block_time: ${ABT:int:5}
        abt_error_mult: ${ABT_ERROR_MULT:int:5}
        the_graph_error_message_key: ${THE_GRAPH_ERROR_MESSAGE_KEY:str:message}
        the_graph_payment_required_error: ${THE_GRAPH_PAYMENT_REQUIRED_ERROR:str:payment
          required for subsequent requests for this API key}
        mech_contract_address: ${MECH_CONTRACT_ADDRESS:str:0x77af31De935740567Cf4fF1986D04B2c964A786a}
        mech_request_price: ${MECH_REQUEST_PRICE:int:null}
        mech_chain_id: ${MECH_CHAIN_ID:str:gnosis}
        mech_wrapped_native_token_address: ${MECH_WRAPPED_NATIVE_TOKEN_ADDRESS:str:0xe91D153E0b41518A2Ce8Dd3D7944Fa863463a97d}
        sample_bets_closing_days: ${SAMPLE_BETS_CLOSING_DAYS:int:10}
        trading_strategy: ${TRADING_STRATEGY:str:kelly_criterion_no_conf}
        use_fallback_strategy: ${USE_FALLBACK_STRATEGY:bool:true}
        bet_threshold: ${BET_THRESHOLD:int:100000000000000000}
        ipfs_address: ${IPFS_ADDRESS:str:https://gateway.autonolas.tech/ipfs/}
        prompt_template: ${PROMPT_TEMPLATE:str:With the given question "@{question}"
          and the `yes` option represented by `@{yes}` and the `no` option represented
          by `@{no}`, what are the respective probabilities of `p_yes` and `p_no`
          occurring?}
        dust_threshold: ${DUST_THRESHOLD:int:10000000000000}
        conditional_tokens_address: ${CONDITIONAL_TOKENS_ADDRESS:str:0xCeAfDD6bc0bEF976fdCd1112955828E00543c0Ce}
        realitio_proxy_address: ${REALITIO_PROXY_ADDRESS:str:0xAB16D643bA051C11962DA645f74632d3130c81E2}
        realitio_address: ${REALITIO_ADDRESS:str:0x79e32aE03fb27B07C89c0c568F80287C01ca2E57}
        event_filtering_batch_size: ${EVENT_FILTERING_BATCH_SIZE:int:5000}
        reduce_factor: ${REDUCE_FACTOR:float:0.25}
        max_filtering_retries: ${MAX_FILTERING_RETRIES:int:6}
        minimum_batch_size: ${MINIMUM_BATCH_SIZE:int:500}
        redeeming_batch_size: ${REDEEMING_BATCH_SIZE:int:1}
        slippage: ${SLIPPAGE:float:0.01}
        policy_epsilon: ${POLICY_EPSILON:float:0.25}
        store_path: ${STORE_PATH:str:/data/}
        irrelevant_tools: ${IRRELEVANT_TOOLS:list:["openai-text-davinci-002", "openai-text-davinci-003",
          "openai-gpt-3.5-turbo", "openai-gpt-4", "stabilityai-stable-diffusion-v1-5",
          "stabilityai-stable-diffusion-xl-beta-v2-2-2", "stabilityai-stable-diffusion-512-v2-1",
          "stabilityai-stable-diffusion-768-v2-1"]}
        staking_contract_address: ${STAKING_CONTRACT_ADDRESS:str:0x2Ef503950Be67a98746F484DA0bBAdA339DF3326}
        staking_interaction_sleep_time: ${STAKING_INTERACTION_SLEEP_TIME:int:5}
        disable_trading: ${DISABLE_TRADING:bool:false}
        stop_trading_if_staking_kpi_met: ${STOP_TRADING_IF_STAKING_KPI_MET:bool:true}
        agent_balance_threshold: ${AGENT_BALANCE_THRESHOLD:int:10000000000000000}
        refill_check_interval: ${REFILL_CHECK_INTERVAL:int:10}
        tool_punishment_multiplier: ${TOOL_PUNISHMENT_MULTIPLIER:int:1}
        redeem_round_timeout: ${REDEEM_ROUND_TIMEOUT:float:3600.0}
        contract_timeout: ${CONTRACT_TIMEOUT:float:300.0}
        file_hash_to_strategies: ${FILE_HASH_TO_STRATEGIES:dict:{"bafybeihsjx7we6b2scjt7777xmjte36rrubblusitqsipjhkttk4cmf5iu":["bet_amount_per_threshold"],"bafybeibxfp27rzrfnp7sxq62vwv32pdvrijxi7vzg7ihukkaka3bwzrgae":["kelly_criterion_no_conf"]}}
        strategies_kwargs: ${STRATEGIES_KWARGS:dict:{"bet_kelly_fraction":1.0,"floor_balance":500000000000000000,"bet_amount_per_threshold":{"0.0":0,"0.1":0,"0.2":0,"0.3":0,"0.4":0,"0.5":0,"0.6":60000000000000000,"0.7":90000000000000000,"0.8":100000000000000000,"0.9":1000000000000000000,"1.0":10000000000000000000}}}
        use_subgraph_for_redeeming: ${USE_SUBGRAPH_FOR_REDEEMING:bool:true}
        use_nevermined: ${USE_NEVERMINED:bool:false}
        mech_to_subscription_params: ${SUBSCRIPTION_PARAMS:dict:{"base_url":"https://marketplace-api.gnosis.nevermined.app/api/v1/metadata/assets/ddo",
          "did":"did:nv:01706149da2f9f3f67cf79ec86c37d63cec87fc148f5633b12bf6695653d5b3c",
          "escrow_payment_condition_address":"0x31B2D187d674C9ACBD2b25f6EDce3d2Db2B7f446",
          "lock_payment_condition_address":"0x2749DDEd394196835199471027713773736bffF2",
          "transfer_nft_condition_address":"0x659fCA7436936e9fe8383831b65B8B442eFc8Ea8",
          "token_address":"0x1b5DeaD7309b56ca7663b3301A503e077Be18cba", "order_address":"0x72201948087aE83f8Eac22cf7A9f2139e4cFA829",
          "nft_amount":"100", "payment_token":"0x0000000000000000000000000000000000000000",
          "price":"1000000000000000000"}}
        use_mech_marketplace: ${USE_MECH_MARKETPLACE:bool:false}
        mech_marketplace_config: ${MECH_MARKETPLACE_CONFIG:dict:{"mech_marketplace_address":"0x0000000000000000000000000000000000000000","priority_mech_address":"0x0000000000000000000000000000000000000000","priority_mech_staking_instance_address":"0x0000000000000000000000000000000000000000","priority_mech_service_id":0,"requester_staking_instance_address":"0x0000000000000000000000000000000000000000","response_timeout":300}}
        service_endpoint: ${SERVICE_ENDPOINT:str:https://trader.staging.autonolas.tech/}
        rpc_sleep_time: ${RPC_SLEEP_TIME:int:10}
        safe_voting_range: ${SAFE_VOTING_RANGE:int:600}
        rebet_chance: ${REBET_CHANCE:float:0.6}
        mech_interaction_sleep_time: ${MECH_INTERACTION_SLEEP_TIME:int:10}
        policy_store_update_offset: ${POLICY_STORE_UPDATE_OFFSET:int:259200}
        expected_mech_response_time: ${EXPECTED_MECH_RESPONSE_TIME:int:300}
        mech_invalid_response: ${MECH_INVALID_RESPONSE:str:Invalid Response}
        mech_consecutive_failures_threshold: ${MECH_CONSECUTIVE_FAILURES_THRESHOLD:int:2}
        tool_quarantine_duration: ${TOOL_QUARANTINE_DURATION:int:10800}
        default_chain_id: ${DEFAULT_CHAIN_ID:str:gnosis}
        mech_interact_round_timeout_seconds: ${MECH_INTERACT_ROUND_TIMEOUT_SECONDS:int:1800}
<<<<<<< HEAD
        enable_position_review: ${ENABLE_POSITION_REVIEW:bool:false}
        review_period_seconds: ${REVIEW_PERIOD_SECONDS:int:86400}
        min_confidence_increase: ${MIN_CONFIDENCE_INCREASE:float:0.1}
=======
        use_multi_bets_mode: ${USE_MULTI_BETS_MODE:bool:true}
>>>>>>> 22de97df
    benchmark_tool: *id003
    acc_info_fields: *id004
    network_subgraph: *id005
    omen_subgraph: *id006
    randomness_api: *id007
    mech_response: *id008
    agent_tools: *id009
    trades_subgraph: *id010
    conditional_tokens_subgraph: *id011
    realitio_subgraph: *id012
---
public_id: valory/ledger:0.19.0
type: connection
0:
  config:
    ledger_apis:
      gnosis:
        address: ${RPC_0:str:http://host.docker.internal:8545}
        chain_id: ${CHAIN_ID:int:100}
        default_gas_price_strategy: ${DEFAULT_GAS_PRICE_STRATEGY:str:eip1559}
        poa_chain: ${POA_CHAIN:bool:false}
1:
  config:
    ledger_apis:
      gnosis:
        address: ${RPC_1:str:http://host.docker.internal:8545}
        chain_id: ${CHAIN_ID:int:100}
        default_gas_price_strategy: ${DEFAULT_GAS_PRICE_STRATEGY:str:eip1559}
        poa_chain: ${POA_CHAIN:bool:false}
2:
  config:
    ledger_apis:
      gnosis:
        address: ${RPC_2:str:http://host.docker.internal:8545}
        chain_id: ${CHAIN_ID:int:100}
        default_gas_price_strategy: ${DEFAULT_GAS_PRICE_STRATEGY:str:eip1559}
        poa_chain: ${POA_CHAIN:bool:false}
3:
  config:
    ledger_apis:
      gnosis:
        address: ${RPC_3:str:http://host.docker.internal:8545}
        chain_id: ${CHAIN_ID:int:100}
        default_gas_price_strategy: ${DEFAULT_GAS_PRICE_STRATEGY:str:eip1559}
        poa_chain: ${POA_CHAIN:bool:false}
---
public_id: valory/p2p_libp2p_client:0.1.0
type: connection
config:
  nodes:
  - uri: ${ACN_URI:str:acn.staging.autonolas.tech:9005}
    public_key: ${ACN_NODE_PUBLIC_KEY:str:02d3a830c9d6ea1ae91936951430dee11f4662f33118b02190693be835359a9d77}
cert_requests:
- identifier: acn
  ledger_id: ethereum
  message_format: '{public_key}'
  not_after: '2023-01-01'
  not_before: '2022-01-01'
  public_key: ${ACN_NODE_PUBLIC_KEY:str:02d3a830c9d6ea1ae91936951430dee11f4662f33118b02190693be835359a9d77}
  save_path: .certs/acn_cosmos_11000.txt
is_abstract: true
---
public_id: valory/http_server:0.22.0:bafybeicblltx7ha3ulthg7bzfccuqqyjmihhrvfeztlgrlcoxhr7kf6nbq
type: connection
config:
  host: ${HTTP_SERVER_HOST:str:0.0.0.0}
  port: ${HTTP_SERVER_PORT:int:8716}
  target_skill_id: valory/trader_abci:0.1.0<|MERGE_RESOLUTION|>--- conflicted
+++ resolved
@@ -383,13 +383,10 @@
         tool_quarantine_duration: ${TOOL_QUARANTINE_DURATION:int:10800}
         default_chain_id: ${DEFAULT_CHAIN_ID:str:gnosis}
         mech_interact_round_timeout_seconds: ${MECH_INTERACT_ROUND_TIMEOUT_SECONDS:int:1800}
-<<<<<<< HEAD
+        use_multi_bets_mode: ${USE_MULTI_BETS_MODE:bool:true}
         enable_position_review: ${ENABLE_POSITION_REVIEW:bool:false}
         review_period_seconds: ${REVIEW_PERIOD_SECONDS:int:86400}
         min_confidence_increase: ${MIN_CONFIDENCE_INCREASE:float:0.1}
-=======
-        use_multi_bets_mode: ${USE_MULTI_BETS_MODE:bool:true}
->>>>>>> 22de97df
     benchmark_tool: *id003
     acc_info_fields: *id004
     network_subgraph: *id005
@@ -516,13 +513,10 @@
         tool_quarantine_duration: ${TOOL_QUARANTINE_DURATION:int:10800}
         default_chain_id: ${DEFAULT_CHAIN_ID:str:gnosis}
         mech_interact_round_timeout_seconds: ${MECH_INTERACT_ROUND_TIMEOUT_SECONDS:int:1800}
-<<<<<<< HEAD
+        use_multi_bets_mode: ${USE_MULTI_BETS_MODE:bool:true}
         enable_position_review: ${ENABLE_POSITION_REVIEW:bool:false}
         review_period_seconds: ${REVIEW_PERIOD_SECONDS:int:86400}
         min_confidence_increase: ${MIN_CONFIDENCE_INCREASE:float:0.1}
-=======
-        use_multi_bets_mode: ${USE_MULTI_BETS_MODE:bool:true}
->>>>>>> 22de97df
     benchmark_tool: *id003
     acc_info_fields: *id004
     network_subgraph: *id005
@@ -649,13 +643,10 @@
         tool_quarantine_duration: ${TOOL_QUARANTINE_DURATION:int:10800}
         default_chain_id: ${DEFAULT_CHAIN_ID:str:gnosis}
         mech_interact_round_timeout_seconds: ${MECH_INTERACT_ROUND_TIMEOUT_SECONDS:int:1800}
-<<<<<<< HEAD
+        use_multi_bets_mode: ${USE_MULTI_BETS_MODE:bool:true}
         enable_position_review: ${ENABLE_POSITION_REVIEW:bool:false}
         review_period_seconds: ${REVIEW_PERIOD_SECONDS:int:86400}
         min_confidence_increase: ${MIN_CONFIDENCE_INCREASE:float:0.1}
-=======
-        use_multi_bets_mode: ${USE_MULTI_BETS_MODE:bool:true}
->>>>>>> 22de97df
     benchmark_tool: *id003
     acc_info_fields: *id004
     network_subgraph: *id005
