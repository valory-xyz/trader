{
    "dev": {
<<<<<<< HEAD
        "skill/valory/market_manager_abci/0.1.0": "bafybeids5us4cnfu2zboxfjjkyihxk2i4qmctwzbnrsk2uizzjl2gbjj4m",
        "skill/valory/decision_maker_abci/0.1.0": "bafybeidwexscouadfvf7qqe37bknjwoj7w54aefwomu54ht2myvgjraes4",
        "skill/valory/trader_abci/0.1.0": "bafybeigalvd3cp6sf4nkrl2odialcu2zqfdojjrvm6lnqucgxosiraq3sy",
        "contract/valory/market_maker/0.1.0": "bafybeig3b2wfngntdypnixi2gphuqz3o6w7zba2rq6n6kepwdmth2mx3ni",
        "agent/valory/trader/0.1.0": "bafybeihfpkd5kxtix6wx5lmyycmza6zdi6ltotquspuhi65zbyhibir5me",
        "service/valory/trader/0.1.0": "bafybeievpm2om4fsh5duizqabun57mhntd3t5r6te2aj2p3u5bfgmeojl4",
        "contract/valory/erc20/0.1.0": "bafybeid4dnlzxpvb7sbgo2bnnffzwk5scelytshworzbfyxce6ibdyk67i",
        "skill/valory/tx_settlement_multiplexer_abci/0.1.0": "bafybeig6avhzw2x5tacq7jyxgnpoz6k6s62clgsexlp55y6qdwietcfgqi",
        "contract/valory/mech/0.1.0": "bafybeib3syh35usqjtqapqjjvobnkcxllkpjbxcb67g3vp3f566qsbhqgq",
        "service/eightballer/trader/0.1.0": "bafybeib7mlpkp2atr2j6i5r65xje2gp6tchllfw3doarcaksu4dsepwzbu"
=======
        "skill/valory/market_manager_abci/0.1.0": "bafybeiezuq5lpq6h4mj5tuvare3pihsdxqfnvrpkv5ektl4zinl5rlqtam",
        "skill/valory/decision_maker_abci/0.1.0": "bafybeieg2oi23fvbhq3c6yuorlsmb4lsxofnqlxxza3jdt7vr4nh2sblha",
        "skill/valory/trader_abci/0.1.0": "bafybeiflcgooxsfsm2om2525qysnbxmzry4beyz4olcwysytleny7wv7cm",
        "contract/valory/market_maker/0.1.0": "bafybeibn7pcfywutlw6cvzpo7uwuu7eikcwjanzhiz4mt3ec2p3u4d2ks4",
        "agent/valory/trader/0.1.0": "bafybeicbr4xm6xqvrs54ztofn3scerofvu44gnfndejg23q5xs7ue7yldm",
        "service/valory/trader/0.1.0": "bafybeihdl7u6a2khmvpz2iebjgmmxcyd3bpn7rv5dcdduj2wtac2eqrede",
        "contract/valory/erc20/0.1.0": "bafybeic3ise3v233qz3mm5dst53rhcbwnyxxhzefmf7a3cz5avtapuxpbq",
        "skill/valory/tx_settlement_multiplexer_abci/0.1.0": "bafybeigsrdprbk664hyym7xmyypc7zhccanq5lpf7t7l3m6auhoebm3evq",
        "contract/valory/mech/0.1.0": "bafybeib3syh35usqjtqapqjjvobnkcxllkpjbxcb67g3vp3f566qsbhqgq"
>>>>>>> 631b8546
    },
    "third_party": {
        "protocol/open_aea/signing/1.0.0": "bafybeifuxs7gdg2okbn7uofymenjlmnih2wxwkym44lsgwmklgwuckxm2m",
        "protocol/valory/abci/0.1.0": "bafybeigootsvqpk6th5xpdtzanxum3earifrrezfyhylfrit7yvqdrtgpe",
        "protocol/valory/contract_api/1.0.0": "bafybeiasywsvax45qmugus5kxogejj66c5taen27h4voriodz7rgushtqa",
        "protocol/valory/http/1.0.0": "bafybeia5bxdua2i6chw6pg47bvoljzcpuqxzy4rdrorbdmcbnwmnfdobtu",
        "protocol/valory/ledger_api/1.0.0": "bafybeigsvceac33asd6ecbqev34meyyjwu3rangenv6xp5rkxyz4krvcby",
        "protocol/valory/acn/1.1.0": "bafybeiapa5ilsobggnspoqhspftwolrx52udrwmaxdxgrk26heuvl4oooa",
        "protocol/valory/tendermint/0.1.0": "bafybeidjqmwvgi4rqgp65tbkhmi45fwn2odr5ecezw6q47hwitsgyw4jpa",
        "protocol/valory/ipfs/0.1.0": "bafybeibjzhsengtxfofqpxy6syamplevp35obemwfp4c5lhag3v2bvgysa",
        "skill/valory/abstract_abci/0.1.0": "bafybeih3bwx5apteinnoxts7sqmjlskntdbo7vvnmdbs5noo2pv76by7fu",
        "skill/valory/reset_pause_abci/0.1.0": "bafybeigzvwbzktclahjbsyiwqnj6poree4iveon5pric6s5ixb6wrhkdhq",
        "skill/valory/registration_abci/0.1.0": "bafybeia25gpusnkakb2dp4heqkwtuftbc2apppq3i4bds6sphltsovgzvi",
        "skill/valory/abstract_round_abci/0.1.0": "bafybeibqpzbklnljvtc67yon4ciijxj75d7vazm7rurcvbbfnk6jtudukm",
        "connection/valory/abci/0.1.0": "bafybeic6beo7cpd2qtotntlbmsrs3qfn7fw5eh2vkav6milat6awao46pu",
        "connection/valory/http_client/0.23.0": "bafybeieoeuy4brzimtnubmokwirhrx27ezls6cdnl5qik4rkykfle3nn2y",
        "connection/valory/ledger/0.19.0": "bafybeiejc7g7ebv3cleiqb4f4h4pspcu6vtr54332szwlqiabfs3sfdh44",
        "connection/valory/p2p_libp2p_client/0.1.0": "bafybeihdnfdth3qgltefgrem7xyi4b3ejzaz67xglm2hbma2rfvpl2annq",
        "connection/valory/ipfs/0.1.0": "bafybeicwe4fksbhaqs4qycfdqbzgqtikfn3u4g5y5fucxfmriezwwf7hse",
        "contract/valory/gnosis_safe_proxy_factory/0.1.0": "bafybeiesdz7xfijeomjpps3e5k3zspvisx2xje6yqub6hzj4uczr7q33wq",
        "contract/valory/gnosis_safe/0.1.0": "bafybeibhezhwgi5ustv675gfohsq5l5xjijp36gqueuicyl2ofrtkrortm",
        "contract/valory/service_registry/0.1.0": "bafybeidjm7w7pugc6kzrxlhbtnnc4rpgr3pkrg3owdxacrccar5qqwyu2e",
        "skill/valory/transaction_settlement_abci/0.1.0": "bafybeiepus7qsa47gt7dyk32gaqsoae6whjoxfnplttulxrvmcauyerrdm",
        "contract/valory/multisend/0.1.0": "bafybeict2k3vf3c4fvzosaq5kku2ivtzsskbomrujmmoicut7eg52onnje",
        "skill/valory/termination_abci/0.1.0": "bafybeibcdgnarxyyqexncpfewcemraryywtwueuv7qthsjuean5l77lp2e"
    }
}<|MERGE_RESOLUTION|>--- conflicted
+++ resolved
@@ -1,6 +1,5 @@
 {
     "dev": {
-<<<<<<< HEAD
         "skill/valory/market_manager_abci/0.1.0": "bafybeids5us4cnfu2zboxfjjkyihxk2i4qmctwzbnrsk2uizzjl2gbjj4m",
         "skill/valory/decision_maker_abci/0.1.0": "bafybeidwexscouadfvf7qqe37bknjwoj7w54aefwomu54ht2myvgjraes4",
         "skill/valory/trader_abci/0.1.0": "bafybeigalvd3cp6sf4nkrl2odialcu2zqfdojjrvm6lnqucgxosiraq3sy",
@@ -11,17 +10,6 @@
         "skill/valory/tx_settlement_multiplexer_abci/0.1.0": "bafybeig6avhzw2x5tacq7jyxgnpoz6k6s62clgsexlp55y6qdwietcfgqi",
         "contract/valory/mech/0.1.0": "bafybeib3syh35usqjtqapqjjvobnkcxllkpjbxcb67g3vp3f566qsbhqgq",
         "service/eightballer/trader/0.1.0": "bafybeib7mlpkp2atr2j6i5r65xje2gp6tchllfw3doarcaksu4dsepwzbu"
-=======
-        "skill/valory/market_manager_abci/0.1.0": "bafybeiezuq5lpq6h4mj5tuvare3pihsdxqfnvrpkv5ektl4zinl5rlqtam",
-        "skill/valory/decision_maker_abci/0.1.0": "bafybeieg2oi23fvbhq3c6yuorlsmb4lsxofnqlxxza3jdt7vr4nh2sblha",
-        "skill/valory/trader_abci/0.1.0": "bafybeiflcgooxsfsm2om2525qysnbxmzry4beyz4olcwysytleny7wv7cm",
-        "contract/valory/market_maker/0.1.0": "bafybeibn7pcfywutlw6cvzpo7uwuu7eikcwjanzhiz4mt3ec2p3u4d2ks4",
-        "agent/valory/trader/0.1.0": "bafybeicbr4xm6xqvrs54ztofn3scerofvu44gnfndejg23q5xs7ue7yldm",
-        "service/valory/trader/0.1.0": "bafybeihdl7u6a2khmvpz2iebjgmmxcyd3bpn7rv5dcdduj2wtac2eqrede",
-        "contract/valory/erc20/0.1.0": "bafybeic3ise3v233qz3mm5dst53rhcbwnyxxhzefmf7a3cz5avtapuxpbq",
-        "skill/valory/tx_settlement_multiplexer_abci/0.1.0": "bafybeigsrdprbk664hyym7xmyypc7zhccanq5lpf7t7l3m6auhoebm3evq",
-        "contract/valory/mech/0.1.0": "bafybeib3syh35usqjtqapqjjvobnkcxllkpjbxcb67g3vp3f566qsbhqgq"
->>>>>>> 631b8546
     },
     "third_party": {
         "protocol/open_aea/signing/1.0.0": "bafybeifuxs7gdg2okbn7uofymenjlmnih2wxwkym44lsgwmklgwuckxm2m",
