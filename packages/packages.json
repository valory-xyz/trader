{
    "dev": {
        "custom/valory/bet_amount_per_threshold/0.1.0": "bafybeihufqu2ra7vud4h6g2nwahx7mvdido7ff6prwnib2tdlc4np7dw24",
        "custom/valory/mike_strat/0.1.0": "bafybeihjiol7f4ch4piwfikurdtfwzsh6qydkbsztpbwbwb2yrqdqf726m",
        "custom/jhehemann/kelly_criterion/0.1.0": "bafybeif55cu7cf6znyma7kxus4wxa2doarhau2xmndo57iegshxorivwmq",
        "custom/w1kke/always_blue/0.1.0": "bafybeieshu32h3es2fslduuhr7nimuvh2vuibyeqdunzrcggaeohekg3jm",
        "custom/valory/new_kelly_criterion/0.1.0": "bafybeiag5m7nc6fy4vkbz5bmwv25cpkmq7psnfxvdcfktk6eqaun6k5ble",
        "custom/valory/kelly_criterion_no_conf/0.1.0": "bafybeihcly4lt4pqiqhj3kndxitts5yzby77525v4elii23k6skcnbedu4",
        "contract/valory/market_maker/0.1.0": "bafybeiba25nt26ntjzkkpfyl2ngbjxrfd44ckg3znfhqm552725vb3gaka",
        "contract/valory/realitio/0.1.0": "bafybeic5ie4oodetj4krdogydvbfxg4qggc3matpiflocah626tpevpreq",
        "contract/valory/realitio_proxy/0.1.0": "bafybeidx37xzjjmapwacedgzhum6grfzhp5vhouz4zu3pvpgdy5pgb2fr4",
        "contract/valory/conditional_tokens/0.1.0": "bafybeigucumqbsk74nj4rpm4p2cpiky4dj6uws7nfmgpimuviaxcamwqnu",
        "contract/valory/agent_registry/0.1.0": "bafybeifsb2krg4qnr4nxdrhcdgpncfr5ra2nahebvn2f2yff7ebwe7ooae",
        "contract/valory/service_staking_token/0.1.0": "bafybeigzpmgizwxiptscj6bieumby5sjs54w3ps6f3kdnlyxpiwwxy5iem",
        "contract/valory/transfer_nft_condition/0.1.0": "bafybeihnict3irtvnyxtkwyg6wphe44wz3dogijiha45xrkcrh5ktq2lsi",
        "contract/valory/relayer/0.1.0": "bafybeiaabvxim4blp5fxb6qjlzjivtvkme3fk24h5jte7w6vr6rsx72j6u",
        "skill/valory/market_manager_abci/0.1.0": "bafybeicbvxvjkoksbknujaid5hx7krjlgm6barcjcwo33tdccanrcp674a",
        "skill/valory/decision_maker_abci/0.1.0": "bafybeifcv22lf2qulw5egxxmbux2dzuqnyeu2cpvwyipptoub5r54zbyc4",
        "skill/valory/trader_abci/0.1.0": "bafybeic3bui5ry3i7ekazbcvisf2z7udjwxyywwgv4au6opzzufpwpcvhm",
        "skill/valory/tx_settlement_multiplexer_abci/0.1.0": "bafybeic6tizt4rabpntz56evu7jnucvelciehhveh2baaojg7w6xke4ika",
        "skill/valory/staking_abci/0.1.0": "bafybeigo7bicej5t2rbki37cmcwkzgwpcnopokn7ijhylmkihsbqw47xr4",
        "skill/valory/check_stop_trading_abci/0.1.0": "bafybeickfeuqlpmryegnfvfu2duk2v4ycowwloohu3xxrafd5md6xl5swi",
<<<<<<< HEAD
        "agent/valory/trader/0.1.0": "bafybeifo6j5mdnbgljyp3c4o5zzysvmd2aqylmzv3ti3bijoghcwpvcnqi",
        "service/valory/trader/0.1.0": "bafybeiff2tp5qz4wwhttmzjgphabltaqcw6k2hyqpzcxyxfgsyiftbt3l4"
=======
        "agent/valory/trader/0.1.0": "bafybeidvindh7eho6wdeoi4ylaqarsputtlvz7ujsros7pgjhoemuhqzy4",
        "service/valory/trader/0.1.0": "bafybeiamleh4h26jsce25gc7szoemg7sy65h45bn6ptjq27pxajvpc35pi"
>>>>>>> c51c7d7d
    },
    "third_party": {
        "protocol/open_aea/signing/1.0.0": "bafybeihv62fim3wl2bayavfcg3u5e5cxu3b7brtu4cn5xoxd6lqwachasi",
        "protocol/valory/abci/0.1.0": "bafybeiaqmp7kocbfdboksayeqhkbrynvlfzsx4uy4x6nohywnmaig4an7u",
        "protocol/valory/contract_api/1.0.0": "bafybeidgu7o5llh26xp3u3ebq3yluull5lupiyeu6iooi2xyymdrgnzq5i",
        "protocol/valory/http/1.0.0": "bafybeifugzl63kfdmwrxwphrnrhj7bn6iruxieme3a4ntzejf6kmtuwmae",
        "protocol/valory/ledger_api/1.0.0": "bafybeihdk6psr4guxmbcrc26jr2cbgzpd5aljkqvpwo64bvaz7tdti2oni",
        "protocol/valory/acn/1.1.0": "bafybeidluaoeakae3exseupaea4i3yvvk5vivyt227xshjlffywwxzcxqe",
        "protocol/valory/tendermint/0.1.0": "bafybeig4mi3vmlv5zpbjbfuzcgida6j5f2nhrpedxicmrrfjweqc5r7cra",
        "protocol/valory/ipfs/0.1.0": "bafybeiftxi2qhreewgsc5wevogi7yc5g6hbcbo4uiuaibauhv3nhfcdtvm",
        "contract/valory/gnosis_safe_proxy_factory/0.1.0": "bafybeidwwhkqin3zchbjl7ro6n3tj5kwbfhfvmrdpuxn7owy3b4ktrluba",
        "contract/valory/gnosis_safe/0.1.0": "bafybeidcb25wneezfd2iaiqa7ygxlimwwacvycahhenvpw7tdvwdigllzm",
        "contract/valory/mech/0.1.0": "bafybeidwpijhdwj5abewa44k3tzxuanxykzmgnnffeq7re2rxp7pqbd2ou",
        "contract/valory/service_registry/0.1.0": "bafybeiekytropd5ysnap2wkekub3byi5jbda3qll7awchvhu5plbpafhmi",
        "contract/valory/multisend/0.1.0": "bafybeig5byt5urg2d2bsecufxe5ql7f4mezg3mekfleeh32nmuusx66p4y",
        "contract/valory/erc20/0.1.0": "bafybeia7a7mfjeok4ywpmejz74msofagagcentsudqxfojadmxlur5qolu",
        "connection/valory/abci/0.1.0": "bafybeicksmavx23ralbdw3ajxv5fq5s4c3wzhbc3zdudefm4jqsgrg72ai",
        "connection/valory/http_client/0.23.0": "bafybeihi772xgzpqeipp3fhmvpct4y6e6tpjp4sogwqrnf3wqspgeilg4u",
        "connection/valory/ledger/0.19.0": "bafybeig7woeog4srdby75hpjkmx4rhpkzncbf4h2pm5r6varsp26pf2uhu",
        "connection/valory/p2p_libp2p_client/0.1.0": "bafybeid3xg5k2ol5adflqloy75ibgljmol6xsvzvezebsg7oudxeeolz7e",
        "connection/valory/ipfs/0.1.0": "bafybeieaq56usnosbwdslmo6i2yvttwpsm6djvawsowq3jt6bkjwhw3tl4",
        "connection/valory/http_server/0.22.0": "bafybeihpgu56ovmq4npazdbh6y6ru5i7zuv6wvdglpxavsckyih56smu7m",
        "skill/valory/abstract_abci/0.1.0": "bafybeieh4ei3qdelmacnm7vwq57phoewgumr3udvxt6pybmuggwc3yk65q",
        "skill/valory/reset_pause_abci/0.1.0": "bafybeiameewywqigpupy3u2iwnkfczeiiucue74x2l5lbge74rmw6bgaie",
        "skill/valory/registration_abci/0.1.0": "bafybeieu7vq3pyns4t5ty6u3sbmpkd7yznpg3rmqifoz3jhy7pmqyg3w6q",
        "skill/valory/abstract_round_abci/0.1.0": "bafybeiar2yhzxacfe3qqamqhaihtlcimquwedffctw55sowx6rac3cm3ui",
        "skill/valory/transaction_settlement_abci/0.1.0": "bafybeic3tccdjypuge2lewtlgprwkbb53lhgsgn7oiwzyrcrrptrbeyote",
        "skill/valory/termination_abci/0.1.0": "bafybeif2zim2de356eo3sipkmoev5emwadpqqzk3huwqarywh4tmqt3vzq",
        "skill/valory/mech_interact_abci/0.1.0": "bafybeih2cck5xu6yaibomwtm5zbcp6llghr3ighdnk56fzwu3ihu5xx35e"
    }
}<|MERGE_RESOLUTION|>--- conflicted
+++ resolved
@@ -20,13 +20,8 @@
         "skill/valory/tx_settlement_multiplexer_abci/0.1.0": "bafybeic6tizt4rabpntz56evu7jnucvelciehhveh2baaojg7w6xke4ika",
         "skill/valory/staking_abci/0.1.0": "bafybeigo7bicej5t2rbki37cmcwkzgwpcnopokn7ijhylmkihsbqw47xr4",
         "skill/valory/check_stop_trading_abci/0.1.0": "bafybeickfeuqlpmryegnfvfu2duk2v4ycowwloohu3xxrafd5md6xl5swi",
-<<<<<<< HEAD
-        "agent/valory/trader/0.1.0": "bafybeifo6j5mdnbgljyp3c4o5zzysvmd2aqylmzv3ti3bijoghcwpvcnqi",
-        "service/valory/trader/0.1.0": "bafybeiff2tp5qz4wwhttmzjgphabltaqcw6k2hyqpzcxyxfgsyiftbt3l4"
-=======
         "agent/valory/trader/0.1.0": "bafybeidvindh7eho6wdeoi4ylaqarsputtlvz7ujsros7pgjhoemuhqzy4",
-        "service/valory/trader/0.1.0": "bafybeiamleh4h26jsce25gc7szoemg7sy65h45bn6ptjq27pxajvpc35pi"
->>>>>>> c51c7d7d
+        "service/valory/trader/0.1.0": "bafybeihfzgped5h5yrooz4mitix2efs36mixiviggibgl2witqwsbl65gi"
     },
     "third_party": {
         "protocol/open_aea/signing/1.0.0": "bafybeihv62fim3wl2bayavfcg3u5e5cxu3b7brtu4cn5xoxd6lqwachasi",
